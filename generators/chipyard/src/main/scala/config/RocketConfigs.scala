package chipyard

import freechips.rocketchip.config.{Config}
import freechips.rocketchip.diplomacy.{AsynchronousCrossing}

// --------------
// Rocket Configs
// --------------

class RocketConfig extends Config(
  new freechips.rocketchip.subsystem.WithNBigCores(1) ++         // single rocket-core
  new chipyard.config.AbstractConfig)

class TinyRocketConfig extends Config(
  new chipyard.config.WithTLSerialLocation(
    freechips.rocketchip.subsystem.FBUS,
    freechips.rocketchip.subsystem.PBUS) ++                       // attach TL serial adapter to f/p busses
  new freechips.rocketchip.subsystem.WithIncoherentBusTopology ++ // use incoherent bus topology
  new freechips.rocketchip.subsystem.WithNBanks(0) ++             // remove L2$
  new freechips.rocketchip.subsystem.WithNoMemPort ++             // remove backing memory
  new freechips.rocketchip.subsystem.With1TinyCore ++             // single tiny rocket-core
  new chipyard.config.AbstractConfig)

<<<<<<< HEAD
class RocketGPUConfig extends Config(
  new freechips.rocketchip.subsystem.WithNCustomSmallCores(2) ++          // multiple rocket-core
=======
class UARTTSIRocketConfig extends Config(
  new chipyard.harness.WithUARTSerial ++
  new chipyard.config.WithNoUART ++
  new chipyard.config.WithMemoryBusFrequency(10) ++              
  new chipyard.config.WithPeripheryBusFrequency(10) ++
  new freechips.rocketchip.subsystem.WithNBigCores(1) ++         // single rocket-core
>>>>>>> 3ffd5b18
  new chipyard.config.AbstractConfig)

class SimAXIRocketConfig extends Config(
  new chipyard.harness.WithSimAXIMem ++                     // drive the master AXI4 memory with a SimAXIMem, a 1-cycle magic memory, instead of default SimDRAM
  new freechips.rocketchip.subsystem.WithNBigCores(1) ++
  new chipyard.config.AbstractConfig)

class QuadRocketConfig extends Config(
  new freechips.rocketchip.subsystem.WithNBigCores(4) ++    // quad-core (4 RocketTiles)
  new chipyard.config.AbstractConfig)

class Cloned64RocketConfig extends Config(
  new freechips.rocketchip.subsystem.WithCloneRocketTiles(63, 0) ++ // copy tile0 63 more times
  new freechips.rocketchip.subsystem.WithNBigCores(1) ++            // tile0 is a BigRocket
  new chipyard.config.AbstractConfig)

class RV32RocketConfig extends Config(
  new freechips.rocketchip.subsystem.WithRV32 ++            // set RocketTiles to be 32-bit
  new freechips.rocketchip.subsystem.WithNBigCores(1) ++
  new chipyard.config.AbstractConfig)

class GB1MemoryRocketConfig extends Config(
  new freechips.rocketchip.subsystem.WithExtMemSize((1<<30) * 1L) ++ // use 1GB simulated external memory
  new freechips.rocketchip.subsystem.WithNBigCores(1) ++
  new chipyard.config.AbstractConfig)

// DOC include start: l1scratchpadrocket
class ScratchpadOnlyRocketConfig extends Config(
  new testchipip.WithSerialPBusMem ++
  new chipyard.config.WithL2TLBs(0) ++
  new freechips.rocketchip.subsystem.WithNBanks(0) ++
  new freechips.rocketchip.subsystem.WithNoMemPort ++          // remove offchip mem port
  new freechips.rocketchip.subsystem.WithScratchpadsOnly ++    // use rocket l1 DCache scratchpad as base phys mem
  new freechips.rocketchip.subsystem.WithNBigCores(1) ++
  new chipyard.config.AbstractConfig)
// DOC include end: l1scratchpadrocket

class MMIOScratchpadOnlyRocketConfig extends Config(
  new freechips.rocketchip.subsystem.WithDefaultMMIOPort ++  // add default external master port
  new freechips.rocketchip.subsystem.WithDefaultSlavePort ++ // add default external slave port
  new ScratchpadOnlyRocketConfig
)

class L1ScratchpadRocketConfig extends Config(
  new chipyard.config.WithRocketICacheScratchpad ++         // use rocket ICache scratchpad
  new chipyard.config.WithRocketDCacheScratchpad ++         // use rocket DCache scratchpad
  new freechips.rocketchip.subsystem.WithNBigCores(1) ++
  new chipyard.config.AbstractConfig)

// DOC include start: mbusscratchpadrocket
class MbusScratchpadRocketConfig extends Config(
  new testchipip.WithBackingScratchpad ++                   // add mbus backing scratchpad
  new freechips.rocketchip.subsystem.WithNoMemPort ++       // remove offchip mem port
  new freechips.rocketchip.subsystem.WithNBigCores(1) ++
  new chipyard.config.AbstractConfig)
// DOC include end: mbusscratchpadrocket

class MulticlockRocketConfig extends Config(
  new freechips.rocketchip.subsystem.WithNBigCores(1) ++
  // Frequency specifications
  new chipyard.config.WithTileFrequency(1600.0) ++       // Matches the maximum frequency of U540
  new chipyard.config.WithSystemBusFrequency(800.0) ++   // Ditto
  new chipyard.config.WithMemoryBusFrequency(1000.0) ++  // 2x the U540 freq (appropriate for a 128b Mbus)
  new chipyard.config.WithPeripheryBusFrequency(100) ++  // Retains the default pbus frequency
  new chipyard.config.WithSystemBusFrequencyAsDefault ++ // All unspecified clock frequencies, notably the implicit clock, will use the sbus freq (800 MHz)
  //  Crossing specifications
  new chipyard.config.WithCbusToPbusCrossingType(AsynchronousCrossing()) ++ // Add Async crossing between PBUS and CBUS
  new chipyard.config.WithSbusToMbusCrossingType(AsynchronousCrossing()) ++ // Add Async crossings between backside of L2 and MBUS
  new freechips.rocketchip.subsystem.WithRationalRocketTiles ++   // Add rational crossings between RocketTile and uncore
  new testchipip.WithAsynchronousSerialSlaveCrossing ++ // Add Async crossing between serial and MBUS. Its master-side is tied to the FBUS
  new chipyard.config.AbstractConfig)

class TestChipMulticlockRocketConfig extends Config(
  new freechips.rocketchip.subsystem.WithNBigCores(1) ++
  new chipyard.config.WithTestChipBusFreqs ++
  new chipyard.config.AbstractConfig)

// DOC include start: MulticlockAXIOverSerialConfig
class MulticlockAXIOverSerialConfig extends Config(
  new chipyard.config.WithSystemBusFrequencyAsDefault ++
  new chipyard.config.WithSystemBusFrequency(250) ++
  new chipyard.config.WithPeripheryBusFrequency(250) ++
  new chipyard.config.WithMemoryBusFrequency(250) ++
  new chipyard.config.WithFrontBusFrequency(50) ++
  new chipyard.config.WithTileFrequency(500, Some(1)) ++
  new chipyard.config.WithTileFrequency(250, Some(0)) ++

  new chipyard.config.WithFbusToSbusCrossingType(AsynchronousCrossing()) ++
  new testchipip.WithAsynchronousSerialSlaveCrossing ++
  new freechips.rocketchip.subsystem.WithAsynchronousRocketTiles(
    AsynchronousCrossing().depth,
    AsynchronousCrossing().sourceSync) ++

  new chipyard.harness.WithSimAXIMemOverSerialTL ++ // add SimDRAM DRAM model for axi4 backing memory over the SerDes link, if axi4 mem is enabled
  new chipyard.config.WithSerialTLBackingMemory ++ // remove axi4 mem port in favor of SerialTL memory

  new freechips.rocketchip.subsystem.WithNBigCores(2) ++
  new chipyard.config.AbstractConfig)
// DOC include end: MulticlockAXIOverSerialConfig<|MERGE_RESOLUTION|>--- conflicted
+++ resolved
@@ -21,17 +21,16 @@
   new freechips.rocketchip.subsystem.With1TinyCore ++             // single tiny rocket-core
   new chipyard.config.AbstractConfig)
 
-<<<<<<< HEAD
 class RocketGPUConfig extends Config(
   new freechips.rocketchip.subsystem.WithNCustomSmallCores(2) ++          // multiple rocket-core
-=======
+  new chipyard.config.AbstractConfig)
+
 class UARTTSIRocketConfig extends Config(
   new chipyard.harness.WithUARTSerial ++
   new chipyard.config.WithNoUART ++
   new chipyard.config.WithMemoryBusFrequency(10) ++              
   new chipyard.config.WithPeripheryBusFrequency(10) ++
   new freechips.rocketchip.subsystem.WithNBigCores(1) ++         // single rocket-core
->>>>>>> 3ffd5b18
   new chipyard.config.AbstractConfig)
 
 class SimAXIRocketConfig extends Config(
