--- conflicted
+++ resolved
@@ -85,11 +85,7 @@
   // Required*: Removes thousands of assertions that would be synthesized (* pending PriorityMux bugfix)
   new WithoutTLMonitors ++
   // Optional: Adds IO to attach tracerV bridges
-<<<<<<< HEAD
   new chipyard.config.WithTraceIO ++
-=======
-  new WithTraceIO ++
->>>>>>> 7b6a45a6
   // Optional: Request 16 GiB of target-DRAM by default (can safely request up to 32 GiB on F1)
   new freechips.rocketchip.subsystem.WithExtMemSize((1 << 30) * 16L) ++
   // Required: Adds IO to attach SerialBridge. The SerialBridges is responsible
@@ -140,12 +136,6 @@
   new WithFireSimConfigTweaks ++
   new chipyard.LargeBoomConfig)
 
-class FireSimMegaBoomConfig extends Config(
-  new WithDefaultFireSimBridges ++
-  new WithDefaultMemModel ++
-  new WithFireSimConfigTweaks ++
-  new chipyard.MegaBoomConfig)
-
 //********************************************************************
 // Heterogeneous config, base off chipyard's LargeBoomAndRocketConfig
 //********************************************************************
