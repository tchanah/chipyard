package chipyard

import org.chipsalliance.cde.config.{Config}
import freechips.rocketchip.diplomacy._
import freechips.rocketchip.subsystem.{MBUS, SBUS}
import testchipip.{OBUS}

// A simple config demonstrating how to set up a basic chip in Chipyard
class ChipLikeRocketConfig extends Config(
  //==================================
  // Set up TestHarness
  //==================================
  new chipyard.harness.WithAbsoluteFreqHarnessClockInstantiator ++ // use absolute frequencies for simulations in the harness
                                                                   // NOTE: This only simulates properly in VCS

  //==================================
  // Set up tiles
  //==================================
  new freechips.rocketchip.subsystem.WithAsynchronousRocketTiles(depth=8, sync=3) ++ // Add async crossings between RocketTile and uncore
  new freechips.rocketchip.subsystem.WithNBigCores(1) ++                             // 1 RocketTile

  //==================================
  // Set up I/O
  //==================================
  new testchipip.WithSerialTLWidth(4) ++                                                // 4bit wide Serialized TL interface to minimize IO
  new testchipip.WithSerialTLMem(size = (1 << 30) * 4L) ++                              // Configure the off-chip memory accessible over serial-tl as backing memory
  new freechips.rocketchip.subsystem.WithNoMemPort ++                                   // Remove axi4 mem port
  new freechips.rocketchip.subsystem.WithNMemoryChannels(1) ++                          // 1 memory channel

  //==================================
  // Set up buses
  //==================================
  new testchipip.WithOffchipBusClient(MBUS) ++                                          // offchip bus connects to MBUS, since the serial-tl needs to provide backing memory
  new testchipip.WithOffchipBus ++                                                      // attach a offchip bus, since the serial-tl will master some external tilelink memory

  //==================================
  // Set up clock./reset
  //==================================
  new chipyard.clocking.WithPLLSelectorDividerClockGenerator ++   // Use a PLL-based clock selector/divider generator structure

  // Create the uncore clock group
  new chipyard.clocking.WithClockGroupsCombinedByName(("uncore", Seq("implicit", "sbus", "mbus", "cbus", "system_bus", "fbus", "pbus"), Nil)) ++

  new chipyard.config.AbstractConfig)

class FlatChipTopChipLikeRocketConfig extends Config(
  new chipyard.example.WithFlatChipTop ++
  new chipyard.ChipLikeRocketConfig)

// A simple config demonstrating a "bringup prototype" to bringup the ChipLikeRocketconfig
class ChipBringupHostConfig extends Config(
  //=============================
  // Set up TestHarness for standalone-sim
  //=============================
  new chipyard.harness.WithAbsoluteFreqHarnessClockInstantiator ++  // Generate absolute frequencies
  new chipyard.harness.WithSerialTLTiedOff ++                       // when doing standalone sim, tie off the serial-tl port
  new chipyard.harness.WithSimTSIToUARTTSI ++                       // Attach SimTSI-over-UART to the UART-TSI port
  new chipyard.iobinders.WithSerialTLPunchthrough ++                // Don't generate IOCells for the serial TL (this design maps to FPGA)

  //=============================
  // Setup the SerialTL side on the bringup device
  //=============================
  new testchipip.WithSerialTLWidth(4) ++                                       // match width with the chip
  new testchipip.WithSerialTLMem(base = 0x0, size = 0x80000000L,               // accessible memory of the chip that doesn't come from the tethered host
                                 idBits = 4, isMainMemory = false) ++          // This assumes off-chip mem starts at 0x8000_0000
  new testchipip.WithSerialTLClockDirection(provideClockFreqMHz = Some(75)) ++ // bringup board drives the clock for the serial-tl receiver on the chip, use 75MHz clock

  //============================
  // Setup bus topology on the bringup system
  //============================
  new testchipip.WithOffchipBusClient(SBUS,                                    // offchip bus hangs off the SBUS
    blockRange = AddressSet.misaligned(0x80000000L, (BigInt(1) << 30) * 4)) ++ // offchip bus should not see the main memory of the testchip, since that can be accessed directly
  new testchipip.WithOffchipBus ++                                             // offchip bus

  //=============================
  // Set up memory on the bringup system
  //=============================
  new freechips.rocketchip.subsystem.WithExtMemSize((1 << 30) * 4L) ++         // match what the chip believes the max size should be

  //=============================
  // Generate the TSI-over-UART side of the bringup system
  //=============================
  new testchipip.WithUARTTSIClient(initBaudRate = BigInt(921600)) ++           // nonstandard baud rate to improve performance

  //=============================
  // Set up clocks of the bringup system
  //=============================
  new chipyard.clocking.WithPassthroughClockGenerator ++ // pass all the clocks through, since this isn't a chip
  new chipyard.config.WithFrontBusFrequency(75.0) ++     // run all buses of this system at 75 MHz
  new chipyard.config.WithMemoryBusFrequency(75.0) ++
  new chipyard.config.WithPeripheryBusFrequency(75.0) ++
<<<<<<< HEAD
  new chipyard.config.WithControlBusFrequency(75.0) ++
=======
  new chipyard.config.WithSystemBusFrequency(75.0) ++
  new chipyard.config.WithControlBusFrequency(75.0) ++
  new chipyard.config.WithOffchipBusFrequency(75.0) ++
>>>>>>> a1817906

  // Base is the no-cores config
  new chipyard.NoCoresConfig)

// DOC include start: TetheredChipLikeRocketConfig
class TetheredChipLikeRocketConfig extends Config(
  new chipyard.harness.WithAbsoluteFreqHarnessClockInstantiator ++   // use absolute freqs for sims in the harness
  new chipyard.harness.WithMultiChipSerialTL(0, 1) ++                // connect the serial-tl ports of the chips together
  new chipyard.harness.WithMultiChip(0, new ChipLikeRocketConfig) ++ // ChipTop0 is the design-to-be-taped-out
  new chipyard.harness.WithMultiChip(1, new ChipBringupHostConfig))  // ChipTop1 is the bringup design
// DOC include end: TetheredChipLikeRocketConfig

// Verilator does not initialize some of the async-reset reset-synchronizer
// flops properly, so this config disables them.
// This config should only be used for verilator simulations
class VerilatorCITetheredChipLikeRocketConfig extends Config(
  new chipyard.harness.WithAbsoluteFreqHarnessClockInstantiator ++   // use absolute freqs for sims in the harness
  new chipyard.harness.WithMultiChipSerialTL(0, 1) ++                // connect the serial-tl ports of the chips together
  new chipyard.harness.WithMultiChip(0, new chipyard.config.WithNoResetSynchronizers ++ new ChipLikeRocketConfig) ++
  new chipyard.harness.WithMultiChip(1, new ChipBringupHostConfig))<|MERGE_RESOLUTION|>--- conflicted
+++ resolved
@@ -89,13 +89,9 @@
   new chipyard.config.WithFrontBusFrequency(75.0) ++     // run all buses of this system at 75 MHz
   new chipyard.config.WithMemoryBusFrequency(75.0) ++
   new chipyard.config.WithPeripheryBusFrequency(75.0) ++
-<<<<<<< HEAD
-  new chipyard.config.WithControlBusFrequency(75.0) ++
-=======
   new chipyard.config.WithSystemBusFrequency(75.0) ++
   new chipyard.config.WithControlBusFrequency(75.0) ++
   new chipyard.config.WithOffchipBusFrequency(75.0) ++
->>>>>>> a1817906
 
   // Base is the no-cores config
   new chipyard.NoCoresConfig)
