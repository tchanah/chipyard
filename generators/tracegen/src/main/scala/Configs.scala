package tracegen

import chisel3._
import chisel3.util.log2Ceil
import freechips.rocketchip.config.{Config, Parameters}
import freechips.rocketchip.groundtest.{TraceGenParams}
import freechips.rocketchip.subsystem.{ExtMem, SystemBusKey, WithInclusiveCache, InclusiveCacheKey}
import freechips.rocketchip.system.BaseConfig
import freechips.rocketchip.rocket.DCacheParams
import freechips.rocketchip.tile.{MaxHartIdBits, XLen}
import scala.math.{max, min}
import testchipip.{WithMeshSystemBus, WithRingSystemBus}

class WithTraceGen(params: Seq[DCacheParams], nReqs: Int = 8192)
    extends Config((site, here, up) => {
  case TraceGenKey => params.map { dcp => TraceGenParams(
    dcache = Some(dcp),
    wordBits = site(XLen),
    addrBits = 48,
    addrBag = {
      val nSets = dcp.nSets
      val nWays = dcp.nWays
      val blockOffset = site(SystemBusKey).blockOffset
      val nBeats = min(2, site(SystemBusKey).blockBeats)
      val beatBytes = site(SystemBusKey).beatBytes
      List.tabulate(2 * nWays) { i =>
        Seq.tabulate(nBeats) { j =>
          BigInt((j * beatBytes) + ((i * nSets) << blockOffset))
        }
      }.flatten
    },
    maxRequests = nReqs,
    memStart = site(ExtMem).get.master.base,
    numGens = params.size)
  }
  case MaxHartIdBits => log2Ceil(params.size + up(BoomTraceGenKey, site).length) max 1
})

class WithBoomTraceGen(params: Seq[DCacheParams], nReqs: Int = 8192)
    extends Config((site, here, up) => {
  case BoomTraceGenKey => params.map { dcp => TraceGenParams(
    dcache = Some(dcp),
    wordBits = site(XLen),
    addrBits = 48,
    addrBag = {
      val nSets = dcp.nSets
      val nWays = dcp.nWays
      val blockOffset = site(SystemBusKey).blockOffset
      val nBeats = min(2, site(SystemBusKey).blockBeats)
      val beatBytes = site(SystemBusKey).beatBytes
      List.tabulate(2 * nWays) { i =>
        Seq.tabulate(nBeats) { j =>
          BigInt((j * beatBytes) + ((i * nSets) << blockOffset))
        }
      }.flatten
    },
    maxRequests = nReqs,
    memStart = site(ExtMem).get.master.base,
    numGens = params.size)
  }
  case MaxHartIdBits => log2Ceil(params.size + up(TraceGenKey, site).length) max 1
})

class WithL2TraceGen(params: Seq[DCacheParams], nReqs: Int = 8192)
    extends Config((site, here, up) => {
  case TraceGenKey => params.map { dcp => TraceGenParams(
    dcache = Some(dcp),
    wordBits = site(XLen),
    addrBits = 48,
    addrBag = {
      val sbp = site(SystemBusKey)
      val l2p = site(InclusiveCacheKey)
      val nSets = max(l2p.sets, dcp.nSets)
      val nWays = max(l2p.ways, dcp.nWays)
      val blockOffset = sbp.blockOffset
      val nBeats = min(2, sbp.blockBeats)
      val beatBytes = sbp.beatBytes
      List.tabulate(2 * nWays) { i =>
        Seq.tabulate(nBeats) { j =>
          BigInt((j * beatBytes) + ((i * nSets) << blockOffset))
        }
      }.flatten
    },
    maxRequests = nReqs,
    memStart = site(ExtMem).get.master.base,
    numGens = params.size)
  }
  case MaxHartIdBits => if (params.size == 1) 1 else log2Ceil(params.size)
})
<<<<<<< HEAD

class NonBlockingTraceGenL2Config extends Config(
  new WithL2TraceGen(List.fill(2)(DCacheParams(nMSHRs = 2, nSets = 16, nWays = 4))) ++
  new WithInclusiveCache ++
  new BaseConfig)

class NonBlockingTraceGenL2RingConfig extends Config(
  new WithRingSystemBus ++ new NonBlockingTraceGenL2Config)

class NonBlockingTraceGenL2MeshConfig extends Config(
  new WithMeshSystemBus ++ new NonBlockingTraceGenL2Config)
=======
>>>>>>> 48a7f22c
<|MERGE_RESOLUTION|>--- conflicted
+++ resolved
@@ -86,18 +86,4 @@
     numGens = params.size)
   }
   case MaxHartIdBits => if (params.size == 1) 1 else log2Ceil(params.size)
-})
-<<<<<<< HEAD
-
-class NonBlockingTraceGenL2Config extends Config(
-  new WithL2TraceGen(List.fill(2)(DCacheParams(nMSHRs = 2, nSets = 16, nWays = 4))) ++
-  new WithInclusiveCache ++
-  new BaseConfig)
-
-class NonBlockingTraceGenL2RingConfig extends Config(
-  new WithRingSystemBus ++ new NonBlockingTraceGenL2Config)
-
-class NonBlockingTraceGenL2MeshConfig extends Config(
-  new WithMeshSystemBus ++ new NonBlockingTraceGenL2Config)
-=======
->>>>>>> 48a7f22c
+})