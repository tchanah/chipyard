--- conflicted
+++ resolved
@@ -98,11 +98,7 @@
 })
 
 class WithFASEDBridge extends OverrideHarnessBinder({
-<<<<<<< HEAD
-  (system: CanHaveMasterAXI4MemPort, th: FireSim, ports: Seq[ClockedIO[AXI4Bundle]]) => {
-=======
-  (system: CanHaveMasterAXI4MemPort, th: HasHarnessSignalReferences, ports: Seq[ClockedAndResetIO[AXI4Bundle]]) => {
->>>>>>> a3c0e3a0
+  (system: CanHaveMasterAXI4MemPort, th: FireSim, ports: Seq[ClockedAndResetIO[AXI4Bundle]]) => {
     implicit val p: Parameters = GetSystemParameters(system)
     (ports zip system.memAXI4Node.edges.in).map { case (axi4, edge) =>
       val nastiKey = NastiParameters(axi4.bits.r.bits.data.getWidth,
