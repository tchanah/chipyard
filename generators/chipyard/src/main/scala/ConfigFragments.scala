package chipyard.config

import chisel3._
import chisel3.util.{log2Up}

import freechips.rocketchip.config.{Field, Parameters, Config}
import freechips.rocketchip.subsystem._
import freechips.rocketchip.diplomacy.{LazyModule, ValName}
import freechips.rocketchip.devices.tilelink.{BootROMLocated}
import freechips.rocketchip.devices.debug.{Debug}
import freechips.rocketchip.groundtest.{GroundTestSubsystem}
import freechips.rocketchip.tile._
import freechips.rocketchip.rocket.{RocketCoreParams, MulDivParams, DCacheParams, ICacheParams}
import freechips.rocketchip.util.{AsyncResetReg}
import freechips.rocketchip.prci._

import icenet.IceNetConsts._
import testchipip._
import tracegen.{TraceGenSystem}

import hwacha.{Hwacha}

import boom.common.{BoomTileAttachParams}
import ariane.{ArianeTileAttachParams}

import sifive.blocks.devices.gpio._
import sifive.blocks.devices.uart._
import sifive.blocks.devices.spi._
import sifive.blocks.inclusivecache.InclusiveCachePortParameters

import memblade.manager.{MemBladeKey, MemBladeParams, MemBladeQueueParams}
import memblade.client.{RemoteMemClientKey, RemoteMemClientConfig}
import memblade.cache._
import memblade.prefetcher._

import chipyard.{BuildTop, BuildSystem, ClockingSchemeGenerators, ClockingSchemeKey, TestSuitesKey, TestSuiteHelper}

<<<<<<< HEAD
import scala.math.max

/**
 * TODO: Why do we need this?
 */
object ConfigValName {
  implicit val valName = ValName("TestHarness")
}
import ConfigValName._
=======
>>>>>>> 98c4e6c7

// -----------------------
// Common Config Fragments
// -----------------------

class WithBootROM extends Config((site, here, up) => {
  case BootROMLocated(x) => up(BootROMLocated(x), site).map(_.copy(contentFileName = s"./bootrom/bootrom.rv${site(XLen)}.img"))
})

// DOC include start: gpio config fragment
class WithGPIO extends Config((site, here, up) => {
  case PeripheryGPIOKey => Seq(
    GPIOParams(address = 0x10012000, width = 4, includeIOF = false))
})
// DOC include end: gpio config fragment

class WithUART(baudrate: BigInt = 115200) extends Config((site, here, up) => {
  case PeripheryUARTKey => Seq(
    UARTParams(address = 0x54000000L, nTxEntries = 256, nRxEntries = 256, initBaudRate = baudrate))
})

class WithSPIFlash(size: BigInt = 0x10000000) extends Config((site, here, up) => {
  // Note: the default size matches freedom with the addresses below
  case PeripherySPIFlashKey => Seq(
    SPIFlashParams(rAddress = 0x10040000, fAddress = 0x20000000, fSize = size))
})

class WithL2TLBs(entries: Int) extends Config((site, here, up) => {
  case TilesLocated(InSubsystem) => up(TilesLocated(InSubsystem), site) map {
    case tp: RocketTileAttachParams => tp.copy(tileParams = tp.tileParams.copy(
      core = tp.tileParams.core.copy(nL2TLBEntries = entries)))
    case tp: BoomTileAttachParams => tp.copy(tileParams = tp.tileParams.copy(
      core = tp.tileParams.core.copy(nL2TLBEntries = entries)))
    case other => other
  }
})

class WithTracegenSystem extends Config((site, here, up) => {
  case BuildSystem => (p: Parameters) => new TraceGenSystem()(p)
})

class WithMemBladeSystem extends Config((site, here, up) => {
  case BuildSystem => (p: Parameters) =>
    LazyModule(new chipyard.MemBladeTop()(p))
})

class WithRemoteMemClientSystem extends Config((site, here, up) => {
  case BuildSystem => (p: Parameters) =>
    LazyModule(new chipyard.RemoteMemClientTop()(p))
})

class WithDRAMCacheSystem extends Config((site, here, up) => {
  case BuildSystem => (p: Parameters) =>
    LazyModule(new chipyard.DRAMCacheTop()(p))
})

/**
 * Map from a hartId to a particular RoCC accelerator
 */
case object MultiRoCCKey extends Field[Map[Int, Seq[Parameters => LazyRoCC]]](Map.empty[Int, Seq[Parameters => LazyRoCC]])

/**
 * Config fragment to enable different RoCCs based on the hartId
 */
class WithMultiRoCC extends Config((site, here, up) => {
  case BuildRoCC => site(MultiRoCCKey).getOrElse(site(TileKey).hartId, Nil)
})

/**
 * Config fragment to add Hwachas to cores based on hart
 *
 * For ex:
 *   Core 0, 1, 2, 3 have been defined earlier
 *     with hartIds of 0, 1, 2, 3 respectively
 *   And you call WithMultiRoCCHwacha(0,1)
 *   Then Core 0 and 1 will get a Hwacha
 *
 * @param harts harts to specify which will get a Hwacha
 */
class WithMultiRoCCHwacha(harts: Int*) extends Config(
  new chipyard.config.WithHwachaTest ++
  new Config((site, here, up) => {
    case MultiRoCCKey => {
      up(MultiRoCCKey, site) ++ harts.distinct.map{ i =>
        (i -> Seq((p: Parameters) => {
          val hwacha = LazyModule(new Hwacha()(p))
          hwacha
        }))
      }
    }
  })
)

class WithMemBladeKey(spanBytes: Option[Int] = None) extends Config(
  (site, here, up) => {
    case MemBladeKey => {
      val spanBytesVal = spanBytes.getOrElse(site(CacheBlockBytes))
      val nSpanBeats = spanBytesVal / NET_IF_BYTES
      val commonQueueParams = MemBladeQueueParams(
        reqHeadDepth = 2,
        reqDataDepth = nSpanBeats,
        respHeadDepth = 2,
        respDataDepth = nSpanBeats)
      val nTrackers = site(BroadcastKey).nTrackers
      val nBanks = site(BankedL2Key).nBanks

      MemBladeParams(
        spanBytes = spanBytesVal,
        nSpanTrackers = nTrackers,
        nWordTrackers = 4,
        nBanks = nBanks,
        spanQueue = commonQueueParams,
        wordQueue = commonQueueParams,
        bankQueue = commonQueueParams)
    }
  }
)

class WithRemoteMemClientKey(spanBytes: Int = 1024) extends Config((site, here, up) => {
  case RemoteMemClientKey => RemoteMemClientConfig(
    spanBytes = spanBytes,
    nMemXacts = 12,
    nRMemXacts = 32768 / spanBytes)
})

class WithDRAMCacheKey(
    nTrackersPerBank: Int,
    nBanksPerChannel: Int,
    nChannels: Int = 1,
    spanBytes: Option[Int] = None,
    buildCacheBank: BuildBankFunction.T = BuildBankFunction.scheduler)
      extends Config((site, here, up) => {
  case DRAMCacheKey => {
    val blockBytes = site(CacheBlockBytes)
    val realSpanBytes = spanBytes.getOrElse(blockBytes)
    val blocksPerSpan = realSpanBytes / blockBytes
    DRAMCacheConfig(
      nSets = 1 << 21,
      nWays = 7,
      nMetaCacheRows = 16384 / realSpanBytes,
      baseAddr = BigInt(1) << 37,
      nTrackersPerBank = nTrackersPerBank,
      nBanksPerChannel = nBanksPerChannel,
      nChannels = nChannels,
      nSecondaryRequests = blocksPerSpan,
      spanBytes = realSpanBytes,
      logAddrBits = 37,
      outIdBits = 4,
      nWritebackRemXacts = (nTrackersPerBank + 1) * nBanksPerChannel,
      nWritebackSpans = nTrackersPerBank,
      remAccessQueue = RemoteAccessDepths(1, 8, 1, 8),
      wbQueue = WritebackDepths(1, 1),
      memInQueue = MemoryQueueParams(0, 0, 2, 2, max(2, blocksPerSpan), 2),
      memOutQueue = MemoryQueueParams(2, 2, 2, 2, 2, 2),
      buildCacheBank = buildCacheBank,
      buildChannelOutNetwork = OutNetwork.multilevel(8),
      writebackArbTopology = NetworkTopology.Ring,
      remChannelArbTopology = NetworkTopology.Ring,
      zeroMetadata = false,
      lruReplacement = false)
  }
})

class WithDRAMCacheExtentTableInit(
    suffix: Int = 0x0300, extentOffset: Int = 0) extends Config(
  (site, here, up) => {
    case DRAMCacheKey => up(DRAMCacheKey).copy(
      extentTableInit = Seq.tabulate(16) { i => (suffix, i + extentOffset) })
  })

class WithMemBenchKey(nWorkers: Int = 1, nXacts: Int = 32)
    extends Config((site, here, up) => {
  case MemBenchKey => MemBenchParams(
    nWorkers = nWorkers,
    nXacts = nXacts)
})

class WithL2InnerExteriorBuffer(aDepth: Int, dDepth: Int) extends Config(
  (site, here, up) => {
    case InclusiveCacheKey => up(InclusiveCacheKey).copy(
      bufInnerExterior = InclusiveCachePortParameters(
        aDepth, 0, 0, dDepth, 0))
  })

class WithStandardL2(
    nBeatsPerBlock: Int = 8, nTrackersPerBank: Int = 3) extends Config(
  new WithL2InnerExteriorBuffer(nBeatsPerBlock, 2) ++
  new WithInclusiveCache(
    nBanks = 4,
    nWays = 4,
    capacityKB = 256,
    outerLatencyCycles = nBeatsPerBlock * nTrackersPerBank))

class WithHwachaNVMTEntries(nVMT: Int) extends Config((site, here, up) => {
  case hwacha.HwachaNVMTEntries => nVMT
})

class WithHwachaConfPrec extends Config((site, here, up) => {
  case hwacha.HwachaConfPrec => true
  case hwacha.HwachaMaxVLen => up(hwacha.HwachaMaxVLen) * 4
})

class WithTraceIO extends Config((site, here, up) => {
  case TilesLocated(InSubsystem) => up(TilesLocated(InSubsystem), site) map {
    case tp: BoomTileAttachParams => tp.copy(tileParams = tp.tileParams.copy(
      trace = true))
    case tp: ArianeTileAttachParams => tp.copy(tileParams = tp.tileParams.copy(
      trace = true))
    case other => other
  }
  case TracePortKey => Some(TracePortParams())
})

class WithNPerfCounters(n: Int = 29) extends Config((site, here, up) => {
  case TilesLocated(InSubsystem) => up(TilesLocated(InSubsystem), site) map {
    case tp: RocketTileAttachParams => tp.copy(tileParams = tp.tileParams.copy(
      core = tp.tileParams.core.copy(nPerfCounters = n)))
    case tp: BoomTileAttachParams => tp.copy(tileParams = tp.tileParams.copy(
      core = tp.tileParams.core.copy(nPerfCounters = n)))
    case other => other
  }
})

class WithRocketICacheScratchpad extends Config((site, here, up) => {
  case RocketTilesKey => up(RocketTilesKey, site) map { r =>
    r.copy(icache = r.icache.map(_.copy(itimAddr = Some(0x100000 + r.hartId * 0x10000))))
  }
})

class WithRocketDCacheScratchpad extends Config((site, here, up) => {
  case RocketTilesKey => up(RocketTilesKey, site) map { r =>
    r.copy(dcache = r.dcache.map(_.copy(nSets = 32, nWays = 1, scratch = Some(0x200000 + r.hartId * 0x10000))))
  }
})

class WithHwachaTest extends Config((site, here, up) => {
  case TestSuitesKey => (tileParams: Seq[TileParams], suiteHelper: TestSuiteHelper, p: Parameters) => {
    up(TestSuitesKey).apply(tileParams, suiteHelper, p)
    import hwacha.HwachaTestSuites._
    suiteHelper.addSuites(rv64uv.map(_("p")))
    suiteHelper.addSuites(rv64uv.map(_("vp")))
    suiteHelper.addSuite(rv64sv("p"))
    suiteHelper.addSuite(hwachaBmarks)
    "SRC_EXTENSION = $(base_dir)/hwacha/$(src_path)/*.scala" + "\nDISASM_EXTENSION = --extension=hwacha"
  }
})

// The default RocketChip BaseSubsystem drives its diplomatic clock graph
// with the implicit clocks of Subsystem. Don't do that, instead we extend
// the diplomacy graph upwards into the ChipTop, where we connect it to
// our clock drivers
class WithNoSubsystemDrivenClocks extends Config((site, here, up) => {
  case SubsystemDriveAsyncClockGroupsKey => None
})

class WithTileDividedClock extends Config((site, here, up) => {
  case ClockingSchemeKey => ClockingSchemeGenerators.harnessDividedClock
})
<|MERGE_RESOLUTION|>--- conflicted
+++ resolved
@@ -35,18 +35,7 @@
 
 import chipyard.{BuildTop, BuildSystem, ClockingSchemeGenerators, ClockingSchemeKey, TestSuitesKey, TestSuiteHelper}
 
-<<<<<<< HEAD
 import scala.math.max
-
-/**
- * TODO: Why do we need this?
- */
-object ConfigValName {
-  implicit val valName = ValName("TestHarness")
-}
-import ConfigValName._
-=======
->>>>>>> 98c4e6c7
 
 // -----------------------
 // Common Config Fragments
