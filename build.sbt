--- conflicted
+++ resolved
@@ -142,12 +142,7 @@
   .settings(commonSettings)
 
 lazy val chipyard = (project in file("generators/chipyard"))
-<<<<<<< HEAD
-  .dependsOn(testchipip, rocketchip, boom, hwacha, sifive_blocks, sifive_cache, iocell,
-=======
-  .sourceDependency(testchipip, testchipipLib)
-  .dependsOn(rocketchip, boom, hwacha, sifive_blocks, sifive_cache, iocell, floorplan,
->>>>>>> 4905381c
+  .dependsOn(testchipip, rocketchip, boom, hwacha, sifive_blocks, sifive_cache, iocell, floorplan,
     sha3, // On separate line to allow for cleaner tutorial-setup patches
     dsptools, `rocket-dsp-utils`,
     gemmini, icenet, tracegen, cva6, nvdla, sodor, ibex, fft_generator)
@@ -211,18 +206,12 @@
   .settings(libraryDependencies ++= rocketLibDeps.value)
   .settings(commonSettings)
 
-<<<<<<< HEAD
 lazy val iocell = Project(id = "iocell", base = file("./tools/barstools/") / "src")
   .settings(
     Compile / scalaSource := baseDirectory.value / "main" / "scala" / "barstools" / "iocell",
     Compile / resourceDirectory := baseDirectory.value / "main" / "resources"
   )
   .settings(chiselSettings)
-=======
-lazy val iocell = (project in file("./tools/barstools/iocell/"))
-  .sourceDependency(chiselRef, chiselLib)
-  .settings(addCompilerPlugin(chiselPluginLib))
-  .settings(libraryDependencies ++= chiselLibDeps.value)
   .settings(commonSettings)
 
 lazy val floorplan = (project in file("./tools/barstools/floorplan/"))
@@ -234,15 +223,6 @@
       "org.json4s" %% "json4s-ext" % "3.6.1",
       "org.json4s" %% "json4s-native" % "3.6.1",
   ))
-  .settings(commonSettings)
-
-lazy val tapeout = (project in file("./tools/barstools/tapeout/"))
-  .dependsOn(chisel_testers, floorplan, chipyard) // must depend on chipyard to get scala resources
-  .settings(libraryDependencies ++= chiselTestersLibDeps.value)
-  .settings(commonSettings)
-
-lazy val mdf = (project in file("./tools/barstools/mdf/scalalib/"))
->>>>>>> 4905381c
   .settings(commonSettings)
 
 lazy val tapeout = (project in file("./tools/barstools/"))
