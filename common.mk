SHELL=/bin/bash
SED ?= sed

ifndef RISCV
$(error RISCV is unset. Did you source the Chipyard auto-generated env file (which activates the default conda environment)?)
else
$(info Running with RISCV=$(RISCV))
endif

#########################################################################################
# specify user-interface variables
#########################################################################################
HELP_COMPILATION_VARIABLES += \
"   EXTRA_GENERATOR_REQS      = additional make requirements needed for the main generator" \
"   EXTRA_SIM_CXXFLAGS        = additional CXXFLAGS for building simulators" \
"   EXTRA_SIM_LDFLAGS         = additional LDFLAGS for building simulators" \
"   EXTRA_SIM_SOURCES         = additional simulation sources needed for simulator" \
"   EXTRA_SIM_REQS            = additional make requirements to build the simulator" \
"   ENABLE_CUSTOM_FIRRTL_PASS = if set, enable custom firrtl passes (SFC lowers to LowFIRRTL & MFC converts to Verilog)" \
"   ENABLE_YOSYS_FLOW         = if set, add compilation flags to enable the vlsi flow for yosys(tutorial flow)" \
"   EXTRA_CHISEL_OPTIONS      = additional options to pass to the Chisel compiler" \
"   EXTRA_FIRRTL_OPTIONS      = additional options to pass to the FIRRTL compiler"

EXTRA_GENERATOR_REQS ?= $(BOOTROM_TARGETS)
EXTRA_SIM_CXXFLAGS   ?=
EXTRA_SIM_LDFLAGS    ?=
EXTRA_SIM_SOURCES    ?=
EXTRA_SIM_REQS       ?=
ENABLE_CUSTOM_FIRRTL_PASS += $(ENABLE_YOSYS_FLOW)

#----------------------------------------------------------------------------
HELP_SIMULATION_VARIABLES += \
"   EXTRA_SIM_FLAGS        = additional runtime simulation flags (passed within +permissive)" \
"   NUMACTL                = set to '1' to wrap simulator in the appropriate numactl command" \
"   BREAK_SIM_PREREQ       = when running a binary, doesn't rebuild RTL on source changes"

EXTRA_SIM_FLAGS ?=
NUMACTL         ?= 0

NUMA_PREFIX = $(if $(filter $(NUMACTL),0),,$(shell $(base_dir)/scripts/numa_prefix))

#----------------------------------------------------------------------------
HELP_COMMANDS += \
"   run-binary                  = run [./$(shell basename $(sim))] and log instructions to file" \
"   run-binary-fast             = run [./$(shell basename $(sim))] and don't log instructions" \
"   run-binary-debug            = run [./$(shell basename $(sim_debug))] and log instructions and waveform to files" \
"   verilog                     = generate intermediate verilog files from chisel elaboration and firrtl passes" \
"   firrtl                      = generate intermediate firrtl files from chisel elaboration" \
"   run-tests                   = run all assembly and benchmark tests" \
"   launch-sbt                  = start sbt terminal" \
<<<<<<< HEAD
"   {shutdown,start}-sbt-server = shutdown or start sbt server if using ENABLE_SBT_THIN_CLIENT" \
"   find-config-fragments       = list all config. fragments and their locations (recursive up to CONFIG_FRAG_LEVELS=$(CONFIG_FRAG_LEVELS))"
=======
>>>>>>> 1332b521

#########################################################################################
# include additional subproject make fragments
# see HELP_COMPILATION_VARIABLES
#########################################################################################
include $(base_dir)/generators/cva6/cva6.mk
include $(base_dir)/generators/ibex/ibex.mk
include $(base_dir)/generators/tracegen/tracegen.mk
include $(base_dir)/generators/nvdla/nvdla.mk
include $(base_dir)/tools/dromajo/dromajo.mk
include $(base_dir)/tools/torture.mk

#########################################################################################
# Prerequisite lists
#########################################################################################
# Returns a list of files in directory $1 with file extension $2.
# If available, use 'fd' to find the list of files, which is faster than 'find'.
ifeq ($(shell which fd 2> /dev/null),)
	lookup_srcs = $(shell find -L $(1)/ -name target -prune -o \( -iname "*.$(2)" ! -iname ".*" \) -print 2> /dev/null)
else
	lookup_srcs = $(shell fd -L -t f -e $(2) . $(1))
endif

SOURCE_DIRS = $(addprefix $(base_dir)/,generators sims/firesim/sim tools/barstools fpga/fpga-shells fpga/src)
SCALA_SOURCES = $(call lookup_srcs,$(SOURCE_DIRS),scala)
VLOG_SOURCES = $(call lookup_srcs,$(SOURCE_DIRS),sv) $(call lookup_srcs,$(SOURCE_DIRS),v)
# This assumes no SBT meta-build sources
SBT_SOURCE_DIRS = $(addprefix $(base_dir)/,generators sims/firesim/sim tools)
SBT_SOURCES = $(call lookup_srcs,$(SBT_SOURCE_DIRS),sbt) $(base_dir)/build.sbt $(base_dir)/project/plugins.sbt $(base_dir)/project/build.properties

#########################################################################################
# SBT Server Setup (start server / rebuild proj. defs. if SBT_SOURCES change)
#########################################################################################
$(SBT_THIN_CLIENT_TIMESTAMP): $(SBT_SOURCES)
ifneq (,$(wildcard $(SBT_THIN_CLIENT_TIMESTAMP)))
	cd $(base_dir) && $(SBT) "reload"
	touch $@
else
	cd $(base_dir) && $(SBT) "exit"
endif

#########################################################################################
# copy over bootrom files
#########################################################################################
$(build_dir):
	mkdir -p $@

$(BOOTROM_TARGETS): $(build_dir)/bootrom.%.img: $(TESTCHIP_RSRCS_DIR)/testchipip/bootrom/bootrom.%.img | $(build_dir)
	cp -f $< $@

#########################################################################################
# compile scala jars
#########################################################################################
$(GEN_CLASSPATH_TARGETS) &: $(SCALA_SOURCES) $(SCALA_BUILDTOOL_DEPS)
	mkdir -p $(dir $@)
	$(call run_sbt_assembly,$(SBT_PROJECT),$(GEN_CLASSPATH))

$(BTL_CLASSPATH_TARGETS) &: $(SCALA_SOURCES) $(SCALA_BUILDTOOL_DEPS)
	mkdir -p $(dir $@)
	$(call run_sbt_assembly,tapeout,$(BTL_CLASSPATH))

#########################################################################################
# verilog generation pipeline
#########################################################################################
# AG: must re-elaborate if cva6 sources have changed... otherwise just run firrtl compile
<<<<<<< HEAD
$(FIRRTL_FILE) $(ANNO_FILE) $(CHISEL_LOG_FILE) &: $(SCALA_SOURCES) $(SCALA_BUILDTOOL_DEPS) $(EXTRA_GENERATOR_REQS)
	mkdir -p $(build_dir)
	(set -o pipefail && $(call run_scala_main,$(SBT_PROJECT),$(GENERATOR_PACKAGE).Generator,\
=======
$(FIRRTL_FILE) $(ANNO_FILE) &: $(GEN_CLASSPATH_TARGETS) $(EXTRA_GENERATOR_REQS)
	mkdir -p $(build_dir)
	$(call run_scala_main,$(GEN_CLASSPATH),$(GENERATOR_PACKAGE).Generator,\
>>>>>>> 1332b521
		--target-dir $(build_dir) \
		--name $(long_name) \
		--top-module $(MODEL_PACKAGE).$(MODEL) \
		--legacy-configs $(CONFIG_PACKAGE):$(CONFIG) \
		$(EXTRA_CHISEL_OPTIONS)) | tee $(CHISEL_LOG_FILE))

define mfc_extra_anno_contents
[
	{
		"class":"sifive.enterprise.firrtl.MarkDUTAnnotation",
		"target":"~$(MODEL)|$(TOP)"
	},
	{
		"class": "sifive.enterprise.firrtl.TestHarnessHierarchyAnnotation",
		"filename": "$(MFC_MODEL_HRCHY_JSON)"
	},
	{
		"class": "sifive.enterprise.firrtl.ModuleHierarchyAnnotation",
		"filename": "$(MFC_TOP_HRCHY_JSON)"
	}
]
endef
define sfc_extra_low_transforms_anno_contents
[
	{
		"class": "firrtl.stage.RunFirrtlTransformAnnotation",
		"transform": "barstools.tapeout.transforms.ExtraLowTransforms"
	}
]
endef
export mfc_extra_anno_contents
export sfc_extra_low_transforms_anno_contents
$(EXTRA_ANNO_FILE) $(MFC_EXTRA_ANNO_FILE) $(SFC_EXTRA_ANNO_FILE) &: $(ANNO_FILE)
	echo "$$mfc_extra_anno_contents" > $(MFC_EXTRA_ANNO_FILE)
	echo "$$sfc_extra_low_transforms_anno_contents" > $(SFC_EXTRA_ANNO_FILE)
	jq -s '[.[][]]' $(ANNO_FILE) $(MFC_EXTRA_ANNO_FILE) > $(EXTRA_ANNO_FILE)

.PHONY: firrtl
firrtl: $(FIRRTL_FILE) $(FINAL_ANNO_FILE)

#########################################################################################
# create verilog files rules and variables
#########################################################################################
SFC_MFC_TARGETS = \
	$(MFC_SMEMS_CONF) \
	$(MFC_TOP_SMEMS_JSON) \
	$(MFC_TOP_HRCHY_JSON) \
	$(MFC_MODEL_HRCHY_JSON) \
	$(MFC_MODEL_SMEMS_JSON) \
	$(MFC_FILELIST) \
	$(MFC_BB_MODS_FILELIST) \
	$(GEN_COLLATERAL_DIR)

SFC_REPL_SEQ_MEM = --infer-rw --repl-seq-mem -c:$(MODEL):-o:$(SFC_SMEMS_CONF)
MFC_BASE_LOWERING_OPTIONS = emittedLineLength=2048,noAlwaysComb,disallowLocalVariables,verifLabels,locationInfoStyle=wrapInAtSquareBracket

# DOC include start: FirrtlCompiler
# There are two possible cases for this step. In the first case, SFC
# compiles Chisel to CHIRRTL, and MFC compiles CHIRRTL to Verilog. Otherwise,
# when custom FIRRTL transforms are included or if a Fixed type is used within
# the dut, SFC compiles Chisel to LowFIRRTL and MFC compiles it to Verilog.
# Users can indicate to the Makefile of custom FIRRTL transforms by setting the
# "ENABLE_CUSTOM_FIRRTL_PASS" variable.
#
# hack: lower to low firrtl if Fixed types are found
# hack: when using dontTouch, io.cpu annotations are not removed by SFC,
# hence we remove them manually by using jq before passing them to firtool
$(SFC_LEVEL) $(EXTRA_FIRRTL_OPTIONS) $(FINAL_ANNO_FILE) $(MFC_LOWERING_OPTIONS) &: $(FIRRTL_FILE) $(EXTRA_ANNO_FILE) $(SFC_EXTRA_ANNO_FILE) $(VLOG_SOURCES)
ifeq (,$(ENABLE_CUSTOM_FIRRTL_PASS))
	$(eval SFC_LEVEL := $(if $(shell grep "Fixed<" $(FIRRTL_FILE)), low, none))
	$(eval EXTRA_FIRRTL_OPTIONS += $(if $(shell grep "Fixed<" $(FIRRTL_FILE)), $(SFC_REPL_SEQ_MEM),))
else
	$(eval SFC_LEVEL := low)
	$(eval EXTRA_FIRRTL_OPTIONS += $(SFC_REPL_SEQ_MEM))
endif
ifeq (,$(ENABLE_YOSYS_FLOW))
	$(eval MFC_LOWERING_OPTIONS = $(MFC_BASE_LOWERING_OPTIONS))
else
	$(eval MFC_LOWERING_OPTIONS = $(MFC_BASE_LOWERING_OPTIONS),disallowPackedArrays)
endif
	if [ $(SFC_LEVEL) = low ]; then jq -s '[.[][]]' $(EXTRA_ANNO_FILE) $(SFC_EXTRA_ANNO_FILE) > $(FINAL_ANNO_FILE); fi
	if [ $(SFC_LEVEL) = none ]; then cat $(EXTRA_ANNO_FILE) > $(FINAL_ANNO_FILE); fi

<<<<<<< HEAD
$(SFC_MFC_TARGETS) &: private TMP_DIR := $(shell mktemp -d -t cy-XXXXXXXX)
$(SFC_MFC_TARGETS) &: $(FIRRTL_FILE) $(FINAL_ANNO_FILE) $(SFC_LEVEL) $(EXTRA_FIRRTL_OPTIONS)
=======
$(SFC_MFC_TARGETS) &: $(BTL_CLASSPATH_TARGETS) $(FIRRTL_FILE) $(FINAL_ANNO_FILE) $(VLOG_SOURCES) $(SFC_LEVEL) $(EXTRA_FIRRTL_OPTIONS)
>>>>>>> 1332b521
	rm -rf $(GEN_COLLATERAL_DIR)
	$(call run_scala_main,$(BTL_CLASSPATH),barstools.tapeout.transforms.GenerateModelStageMain,\
		--no-dedup \
		--output-file $(SFC_FIRRTL_BASENAME) \
		--output-annotation-file $(SFC_ANNO_FILE) \
		--target-dir $(GEN_COLLATERAL_DIR) \
		--input-file $(FIRRTL_FILE) \
		--annotation-file $(FINAL_ANNO_FILE) \
		--log-level $(FIRRTL_LOGLEVEL) \
		--allow-unrecognized-annotations \
		-X $(SFC_LEVEL) \
		$(EXTRA_FIRRTL_OPTIONS))
	-mv $(SFC_FIRRTL_BASENAME).lo.fir $(SFC_FIRRTL_FILE) 2> /dev/null # Optionally change file type when SFC generates LowFIRRTL
	@if [ $(SFC_LEVEL) = low ]; then cat $(SFC_ANNO_FILE) | jq 'del(.[] | select(.target | test("io.cpu"))?)' > $(TMP_DIR)/unnec-anno-deleted.sfc.anno.json; fi
	@if [ $(SFC_LEVEL) = low ]; then cat $(TMP_DIR)/unnec-anno-deleted.sfc.anno.json | jq 'del(.[] | select(.class | test("SRAMAnnotation"))?)' > $(TMP_DIR)/unnec-anno-deleted2.sfc.anno.json; fi
	@if [ $(SFC_LEVEL) = low ]; then cat $(TMP_DIR)/unnec-anno-deleted2.sfc.anno.json > $(SFC_ANNO_FILE) && rm $(TMP_DIR)/unnec-anno-deleted.sfc.anno.json && rm $(TMP_DIR)/unnec-anno-deleted2.sfc.anno.json; fi
	firtool \
		--format=fir \
		--dedup \
		--export-module-hierarchy \
		--emit-metadata \
		--verify-each=true \
		--warn-on-unprocessed-annotations \
		--disable-annotation-classless \
		--disable-annotation-unknown \
		--mlir-timing \
		--lowering-options=$(MFC_LOWERING_OPTIONS) \
		--repl-seq-mem \
		--repl-seq-mem-file=$(MFC_SMEMS_CONF) \
		--repl-seq-mem-circuit=$(MODEL) \
		--annotation-file=$(SFC_ANNO_FILE) \
		--split-verilog \
		-o $(GEN_COLLATERAL_DIR) \
		$(SFC_FIRRTL_FILE)
	-mv $(SFC_SMEMS_CONF) $(MFC_SMEMS_CONF) 2> /dev/null
	$(SED) -i 's/.*/& /' $(MFC_SMEMS_CONF) # need trailing space for SFC macrocompiler
# DOC include end: FirrtlCompiler

$(TOP_MODS_FILELIST) $(MODEL_MODS_FILELIST) $(ALL_MODS_FILELIST) $(BB_MODS_FILELIST) &: $(MFC_MODEL_HRCHY_JSON) $(MFC_FILELIST) $(MFC_BB_MODS_FILELIST)
	$(base_dir)/scripts/split-module-files.py \
		--model-hier-json $(MFC_MODEL_HRCHY_JSON) \
		--dut $(TOP) \
		--out-dut-filelist $(TOP_MODS_FILELIST) \
		--out-model-filelist $(MODEL_MODS_FILELIST) \
		--in-all-filelist $(MFC_FILELIST) \
		--target-dir $(GEN_COLLATERAL_DIR)
	$(SED) -e 's;^;$(GEN_COLLATERAL_DIR)/;' $(MFC_BB_MODS_FILELIST) > $(BB_MODS_FILELIST)
	$(SED) -i 's/\.\///' $(TOP_MODS_FILELIST)
	$(SED) -i 's/\.\///' $(MODEL_MODS_FILELIST)
	$(SED) -i 's/\.\///' $(BB_MODS_FILELIST)
	sort -u $(TOP_MODS_FILELIST) $(MODEL_MODS_FILELIST) $(BB_MODS_FILELIST) > $(ALL_MODS_FILELIST)

$(TOP_BB_MODS_FILELIST) $(MODEL_BB_MODS_FILELIST) &: $(BB_MODS_FILELIST) $(MFC_TOP_HRCHY_JSON) $(FINAL_ANNO_FILE)
	$(base_dir)/scripts/split-bb-files.py \
		--in-bb-f $(BB_MODS_FILELIST) \
		--in-top-hrchy-json $(MFC_TOP_HRCHY_JSON) \
		--in-anno-json $(FINAL_ANNO_FILE) \
		--out-top-bb-f $(TOP_BB_MODS_FILELIST) \
		--out-model-bb-f $(MODEL_BB_MODS_FILELIST)

$(TOP_SMEMS_CONF) $(MODEL_SMEMS_CONF) &:  $(MFC_SMEMS_CONF) $(MFC_MODEL_HRCHY_JSON)
	$(base_dir)/scripts/split-mems-conf.py \
		--in-smems-conf $(MFC_SMEMS_CONF) \
		--in-model-hrchy-json $(MFC_MODEL_HRCHY_JSON) \
		--dut-module-name $(TOP) \
		--model-module-name $(MODEL) \
		--out-dut-smems-conf $(TOP_SMEMS_CONF) \
		--out-model-smems-conf $(MODEL_SMEMS_CONF)

# This file is for simulation only. VLSI flows should replace this file with one containing hard SRAMs
TOP_MACROCOMPILER_MODE ?= --mode synflops
$(TOP_SMEMS_FILE) $(TOP_SMEMS_FIR) &: $(BTL_CLASSPATH_TARGETS) $(TOP_SMEMS_CONF)
	$(call run_scala_main,$(BTL_CLASSPATH),barstools.macros.MacroCompiler,-n $(TOP_SMEMS_CONF) -v $(TOP_SMEMS_FILE) -f $(TOP_SMEMS_FIR) $(TOP_MACROCOMPILER_MODE))

MODEL_MACROCOMPILER_MODE = --mode synflops
$(MODEL_SMEMS_FILE) $(MODEL_SMEMS_FIR) &: $(BTL_CLASSPATH_TARGETS) $(MODEL_SMEMS_CONF) | $(TOP_SMEMS_FILE)
	$(call run_scala_main,$(BTL_CLASSPATH),barstools.macros.MacroCompiler, -n $(MODEL_SMEMS_CONF) -v $(MODEL_SMEMS_FILE) -f $(MODEL_SMEMS_FIR) $(MODEL_MACROCOMPILER_MODE))

########################################################################################
# remove duplicate files and headers in list of simulation file inputs
# note: {MODEL,TOP}_BB_MODS_FILELIST is added as a req. so that the files get generated,
#       however it is really unneeded since ALL_MODS_FILELIST includes all BB files
########################################################################################
$(sim_common_files): $(sim_files) $(ALL_MODS_FILELIST) $(TOP_SMEMS_FILE) $(MODEL_SMEMS_FILE) $(TOP_BB_MODS_FILELIST) $(MODEL_BB_MODS_FILELIST)
	sort -u $(sim_files) $(ALL_MODS_FILELIST) | grep -v '.*\.\(svh\|h\)$$' > $@
	echo "$(TOP_SMEMS_FILE)" >> $@
	echo "$(MODEL_SMEMS_FILE)" >> $@

#########################################################################################
# helper rule to just make verilog files
#########################################################################################
.PHONY: verilog
verilog: $(sim_common_files)

#########################################################################################
# helper rules to run simulations
#########################################################################################
.PHONY: run-binary run-binary-fast run-binary-debug run-fast

check-binary:
ifeq (,$(BINARY))
	$(error BINARY variable is not set. Set it to the simulation binary)
endif

# allow you to override sim prereq
ifeq (,$(BREAK_SIM_PREREQ))
SIM_PREREQ = $(sim)
SIM_DEBUG_PREREQ = $(sim_debug)
endif

# run normal binary with hardware-logged insn dissassembly
run-binary: $(SIM_PREREQ) check-binary | $(output_dir)
	(set -o pipefail && $(NUMA_PREFIX) $(sim) $(PERMISSIVE_ON) $(SIM_FLAGS) $(EXTRA_SIM_FLAGS) $(SEED_FLAG) $(VERBOSE_FLAGS) $(PERMISSIVE_OFF) $(BINARY) </dev/null 2> >(spike-dasm > $(sim_out_name).out) | tee $(sim_out_name).log)

# run simulator as fast as possible (no insn disassembly)
run-binary-fast: $(SIM_PREREQ) check-binary | $(output_dir)
	(set -o pipefail && $(NUMA_PREFIX) $(sim) $(PERMISSIVE_ON) $(SIM_FLAGS) $(EXTRA_SIM_FLAGS) $(SEED_FLAG) $(PERMISSIVE_OFF) $(BINARY) </dev/null | tee $(sim_out_name).log)

# run simulator with as much debug info as possible
run-binary-debug: $(SIM_DEBUG_PREREQ) check-binary | $(output_dir)
	(set -o pipefail && $(NUMA_PREFIX) $(sim_debug) $(PERMISSIVE_ON) $(SIM_FLAGS) $(EXTRA_SIM_FLAGS) $(SEED_FLAG) $(VERBOSE_FLAGS) $(WAVEFORM_FLAG) $(PERMISSIVE_OFF) $(BINARY) </dev/null 2> >(spike-dasm > $(sim_out_name).out) | tee $(sim_out_name).log)

run-fast: run-asm-tests-fast run-bmark-tests-fast

#########################################################################################
# helper rules to run simulator with fast loadmem via hex files
#########################################################################################
$(binary_hex): $(firstword $(BINARY)) | $(output_dir)
	$(base_dir)/scripts/smartelf2hex.sh $(firstword $(BINARY)) > $(binary_hex)

run-binary-hex: check-binary
run-binary-hex: $(SIM_PREREQ) $(binary_hex) | $(output_dir)
run-binary-hex: run-binary
run-binary-hex: override LOADMEM_ADDR = 80000000
run-binary-hex: override LOADMEM = $(binary_hex)
run-binary-hex: override SIM_FLAGS += +loadmem=$(LOADMEM) +loadmem_addr=$(LOADMEM_ADDR)
run-binary-debug-hex: check-binary
run-binary-debug-hex: $(SIM_DEBUG_REREQ) $(binary_hex) | $(output_dir)
run-binary-debug-hex: run-binary-debug
run-binary-debug-hex: override LOADMEM_ADDR = 80000000
run-binary-debug-hex: override LOADMEM = $(binary_hex)
run-binary-debug-hex: override SIM_FLAGS += +loadmem=$(LOADMEM) +loadmem_addr=$(LOADMEM_ADDR)
run-binary-fast-hex: check-binary
run-binary-fast-hex: $(SIM_PREREQ) $(binary_hex) | $(output_dir)
run-binary-fast-hex: run-binary-fast
run-binary-fast-hex: override LOADMEM_ADDR = 80000000
run-binary-fast-hex: override LOADMEM = $(binary_hex)
run-binary-fast-hex: override SIM_FLAGS += +loadmem=$(LOADMEM) +loadmem_addr=$(LOADMEM_ADDR)

#########################################################################################
# run assembly/benchmarks rules
#########################################################################################
$(output_dir):
	mkdir -p $@

$(output_dir)/%: $(RISCV)/riscv64-unknown-elf/share/riscv-tests/isa/% | $(output_dir)
	ln -sf $< $@

$(output_dir)/%.run: $(output_dir)/% $(SIM_PREREQ)
	(set -o pipefail && $(NUMA_PREFIX) $(sim) $(PERMISSIVE_ON) $(SIM_FLAGS) $(EXTRA_SIM_FLAGS) $(SEED_FLAG) $(PERMISSIVE_OFF) $< </dev/null | tee $<.log) && touch $@

$(output_dir)/%.out: $(output_dir)/% $(SIM_PREREQ)
	(set -o pipefail && $(NUMA_PREFIX) $(sim) $(PERMISSIVE_ON) $(SIM_FLAGS) $(EXTRA_SIM_FLAGS) $(SEED_FLAG) $(VERBOSE_FLAGS) $(PERMISSIVE_OFF) $< </dev/null 2> >(spike-dasm > $@) | tee $<.log)

#########################################################################################
# include build/project specific makefrags made from the generator
#########################################################################################
ifneq ($(filter run% %.run %.out %.vpd %.vcd %.fsdb,$(MAKECMDGOALS)),)
-include $(build_dir)/$(long_name).d
endif

#######################################
# Rules for building DRAMSim2 library
#######################################
dramsim_dir = $(base_dir)/tools/DRAMSim2
dramsim_lib = $(dramsim_dir)/libdramsim.a

$(dramsim_lib):
	$(MAKE) -C $(dramsim_dir) $(notdir $@)

################################################
# Helper to run SBT
################################################
SBT_COMMAND ?= shell
.PHONY: launch-sbt
launch-sbt:
	cd $(base_dir) && $(SBT) "$(SBT_COMMAND)"

#########################################################################################
# print help text (and other help)
#########################################################################################
# helper to add newlines (avoid bash argument too long)
define \n


endef

CONFIG_FRAG_LEVELS ?= 3
.PHONY: find-config-fragments
find-config-fragments: private IN_F := $(shell mktemp -d -t cy-XXXXXXXX)/scala_files.f
find-config-fragments: $(SCALA_SOURCES)
	@$(foreach file,$(SCALA_SOURCES),echo $(file) >> $(IN_F)${\n})
	$(base_dir)/scripts/config-finder.py -l $(CONFIG_FRAG_LEVELS) $(IN_F)
	@rm -rf $(dir $(IN_F))

.PHONY: help
help:
	@for line in $(HELP_LINES); do echo "$$line"; done

#########################################################################################
# Implicit rule handling
#########################################################################################
# Disable all suffix rules to improve Make performance on systems running older
# versions of Make
.SUFFIXES:<|MERGE_RESOLUTION|>--- conflicted
+++ resolved
@@ -48,11 +48,6 @@
 "   firrtl                      = generate intermediate firrtl files from chisel elaboration" \
 "   run-tests                   = run all assembly and benchmark tests" \
 "   launch-sbt                  = start sbt terminal" \
-<<<<<<< HEAD
-"   {shutdown,start}-sbt-server = shutdown or start sbt server if using ENABLE_SBT_THIN_CLIENT" \
-"   find-config-fragments       = list all config. fragments and their locations (recursive up to CONFIG_FRAG_LEVELS=$(CONFIG_FRAG_LEVELS))"
-=======
->>>>>>> 1332b521
 
 #########################################################################################
 # include additional subproject make fragments
@@ -118,15 +113,9 @@
 # verilog generation pipeline
 #########################################################################################
 # AG: must re-elaborate if cva6 sources have changed... otherwise just run firrtl compile
-<<<<<<< HEAD
-$(FIRRTL_FILE) $(ANNO_FILE) $(CHISEL_LOG_FILE) &: $(SCALA_SOURCES) $(SCALA_BUILDTOOL_DEPS) $(EXTRA_GENERATOR_REQS)
-	mkdir -p $(build_dir)
-	(set -o pipefail && $(call run_scala_main,$(SBT_PROJECT),$(GENERATOR_PACKAGE).Generator,\
-=======
 $(FIRRTL_FILE) $(ANNO_FILE) &: $(GEN_CLASSPATH_TARGETS) $(EXTRA_GENERATOR_REQS)
 	mkdir -p $(build_dir)
 	$(call run_scala_main,$(GEN_CLASSPATH),$(GENERATOR_PACKAGE).Generator,\
->>>>>>> 1332b521
 		--target-dir $(build_dir) \
 		--name $(long_name) \
 		--top-module $(MODEL_PACKAGE).$(MODEL) \
@@ -210,12 +199,7 @@
 	if [ $(SFC_LEVEL) = low ]; then jq -s '[.[][]]' $(EXTRA_ANNO_FILE) $(SFC_EXTRA_ANNO_FILE) > $(FINAL_ANNO_FILE); fi
 	if [ $(SFC_LEVEL) = none ]; then cat $(EXTRA_ANNO_FILE) > $(FINAL_ANNO_FILE); fi
 
-<<<<<<< HEAD
-$(SFC_MFC_TARGETS) &: private TMP_DIR := $(shell mktemp -d -t cy-XXXXXXXX)
-$(SFC_MFC_TARGETS) &: $(FIRRTL_FILE) $(FINAL_ANNO_FILE) $(SFC_LEVEL) $(EXTRA_FIRRTL_OPTIONS)
-=======
 $(SFC_MFC_TARGETS) &: $(BTL_CLASSPATH_TARGETS) $(FIRRTL_FILE) $(FINAL_ANNO_FILE) $(VLOG_SOURCES) $(SFC_LEVEL) $(EXTRA_FIRRTL_OPTIONS)
->>>>>>> 1332b521
 	rm -rf $(GEN_COLLATERAL_DIR)
 	$(call run_scala_main,$(BTL_CLASSPATH),barstools.tapeout.transforms.GenerateModelStageMain,\
 		--no-dedup \
