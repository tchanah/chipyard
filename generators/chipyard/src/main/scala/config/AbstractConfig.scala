--- conflicted
+++ resolved
@@ -67,13 +67,8 @@
   // External memory section
   new testchipip.serdes.WithSerialTL(Seq(                           /** add a serial-tilelink interface */
     testchipip.serdes.SerialTLParams(
-<<<<<<< HEAD
-      client = Some(testchipip.serdes.SerialTLClientParams()),      // serial-tilelink interface will master the FBUS, and support 4 idBits
+      client = Some(testchipip.serdes.SerialTLClientParams(totalIdBits=4)), // serial-tilelink interface will master the FBUS, and support 4 idBits
       phyParams = testchipip.serdes.ExternalSyncSerialPhyParams(phitWidth=32, flitWidth=32) // serial-tilelink interface with 32 lanes
-=======
-      client = Some(testchipip.serdes.SerialTLClientParams(idBits=4)), /** serial-tilelink interface will master the FBUS, and support 4 idBits */
-      phyParams = testchipip.serdes.ExternalSyncSerialParams(width=32) /** serial-tilelink interface with 32 lanes */
->>>>>>> 11ad33ea
     )
   )) ++
   new freechips.rocketchip.subsystem.WithNMemoryChannels(1) ++         /** Default 1 AXI-4 memory channels */
