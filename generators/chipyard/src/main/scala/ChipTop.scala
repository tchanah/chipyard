package chipyard

import chisel3._

import scala.collection.mutable.{ArrayBuffer}

import freechips.rocketchip.prci.{ClockGroupIdentityNode, ClockSinkParameters, ClockSinkNode, ClockGroup}
import freechips.rocketchip.subsystem.{BaseSubsystem, SubsystemDriveAsyncClockGroupsKey}
import freechips.rocketchip.config.{Parameters, Field}
import freechips.rocketchip.diplomacy.{LazyModule, LazyModuleImp, LazyRawModuleImp, LazyModuleImpLike, BindingScope}
import freechips.rocketchip.util.{ResetCatchAndSync}
import chipyard.iobinders._

import barstools.iocell.chisel._

case object BuildSystem extends Field[Parameters => LazyModule]((p: Parameters) => new DigitalTop()(p))


/**
 * The base class used for building chips. This constructor instantiates a module specified by the BuildSystem parameter,
 * named "system", which is an instance of DigitalTop by default. The diplomatic clocks of System, as well as its implicit clock,
 * is aggregated into the clockGroupNode. The parameterized functions controlled by ClockingSchemeKey and GlobalResetSchemeKey
 * drive clock and reset generation
 */

<<<<<<< HEAD
class ChipTop(implicit p: Parameters) extends LazyModule with HasTestHarnessFunctions with BindingScope {
  // A publicly accessible list of IO cells (useful for a floorplanning tool, for example)
  val iocells = ArrayBuffer.empty[IOCell]

=======
class ChipTop(implicit p: Parameters) extends LazyModule
    with HasTestHarnessFunctions with HasIOBinders {
>>>>>>> 7a55c55a
  // The system module specified by BuildSystem
  lazy val lazySystem = LazyModule(p(BuildSystem)(p)).suggestName("system")

  // The implicitClockSinkNode provides the implicit clock and reset for the System
  val implicitClockSinkNode = ClockSinkNode(Seq(ClockSinkParameters(name = Some("implicit_clock"))))

  // Generate Clocks and Reset
  p(ClockingSchemeKey)(this)

  // NOTE: Making this a LazyRawModule is moderately dangerous, as anonymous children
  // of ChipTop (ex: ClockGroup) do not receive clock or reset.
  // However. anonymous children of ChipTop should not need an implicit Clock or Reset
  // anyways, they probably need to be explicitly clocked.
  lazy val module: LazyModuleImpLike = new LazyRawModuleImp(this) {
    // These become the implicit clock and reset to the System
    val implicit_clock = implicitClockSinkNode.in.head._1.clock
    val implicit_reset = implicitClockSinkNode.in.head._1.reset

    // Connect the implicit clock/reset, if present
    lazySystem.module match { case l: LazyModuleImp => {
      l.clock := implicit_clock
      l.reset := implicit_reset
    }}
  }
}
<|MERGE_RESOLUTION|>--- conflicted
+++ resolved
@@ -23,15 +23,8 @@
  * drive clock and reset generation
  */
 
-<<<<<<< HEAD
-class ChipTop(implicit p: Parameters) extends LazyModule with HasTestHarnessFunctions with BindingScope {
-  // A publicly accessible list of IO cells (useful for a floorplanning tool, for example)
-  val iocells = ArrayBuffer.empty[IOCell]
-
-=======
 class ChipTop(implicit p: Parameters) extends LazyModule
-    with HasTestHarnessFunctions with HasIOBinders {
->>>>>>> 7a55c55a
+    with HasTestHarnessFunctions with HasIOBinders with BindingScope {
   // The system module specified by BuildSystem
   lazy val lazySystem = LazyModule(p(BuildSystem)(p)).suggestName("system")
 
