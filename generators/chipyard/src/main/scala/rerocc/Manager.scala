package chipyard.rerocc

import chisel3._
import chisel3.util._
import freechips.rocketchip.config._
import freechips.rocketchip.diplomacy._
import freechips.rocketchip.tile._
import freechips.rocketchip.tilelink._
import freechips.rocketchip.rocket._
import freechips.rocketchip.util._
import freechips.rocketchip.prci._
import freechips.rocketchip.subsystem._

import boom.common.{BoomTile}

case class ReRoCCTileParams(
  genRoCC: Option[Parameters => LazyRoCC] = None,
  reroccId: Int = 0,
  ibufEntries: Int = 4,
  rowBits: Int = 64,
  dcacheParams: Option[DCacheParams] = Some(DCacheParams(nSets = 4, nWays = 4)),
  mergeTLNodes: Boolean = false,
  l2TLBEntries: Int = 0,
  l2TLBWays: Int = 4
) extends TileParams {
  val core = new EmptyCoreParams(l2TLBEntries, l2TLBWays)
  val icache = None
  val dcache = Some(dcacheParams.getOrElse(DCacheParams()).copy(rowBits=rowBits))
  val btb = None
  val hartId = -1
  val beuAddr = None
  val blockerCtrlAddr = None
  val name = None
  val clockSinkParams = ClockSinkParameters()

}

case object ReRoCCTileKey extends Field[Seq[ReRoCCTileParams]](Nil)

class EmptyCoreParams(val nL2TLBEntries: Int, val nL2TLBWays: Int) extends CoreParams {
  // Most fields are unused, or make no sense in the context of a ReRoCC tile
  lazy val bootFreqHz: BigInt               = ???
  lazy val useVM: Boolean                   = true
  lazy val useUser: Boolean                 = ???
  lazy val useSupervisor: Boolean           = ???
  lazy val useHypervisor: Boolean           = false
  lazy val useDebug: Boolean                = ???
  lazy val useAtomics: Boolean              = false
  lazy val useAtomicsOnlyForIO: Boolean     = false
  lazy val useCompressed: Boolean           = true
  lazy val useRVE: Boolean                  = ???
  lazy val useSCIE: Boolean                 = false
  lazy val nLocalInterrupts: Int            = ???
  lazy val useNMI: Boolean                  = false
  lazy val nBreakpoints: Int                = 0
  lazy val useBPWatch: Boolean              = ???
  lazy val mcontextWidth: Int               = ???
  lazy val scontextWidth: Int               = ???
  lazy val nPMPs: Int                       = 0
  lazy val nPerfCounters: Int               = 0
  lazy val haveBasicCounters: Boolean       = ???
  lazy val haveCFlush: Boolean              = false;
  lazy val misaWritable: Boolean            = ???
  lazy val nPTECacheEntries: Int            = 0
  lazy val mtvecInit: Option[BigInt]        = None
  lazy val mtvecWritable: Boolean           = false
  lazy val fastLoadWord: Boolean            = ???
  lazy val fastLoadByte: Boolean            = ???
  lazy val branchPredictionModeCSR: Boolean = ???
  lazy val clockGate: Boolean               = ???
  lazy val mvendorid: Int                   = ???
  lazy val mimpid: Int                      = ???
  lazy val mulDiv: Option[MulDivParams]     = None
  lazy val fpu: Option[FPUParams]           = Some(FPUParams())
  lazy val traceHasWdata: Boolean           = false
  lazy val useBitManip: Boolean             = false
  lazy val useBitManipCrypto: Boolean       = false
  lazy val useCryptoNIST: Boolean           = false
  lazy val useCryptoSM: Boolean             = false

  lazy val decodeWidth: Int                 = 0
  lazy val fetchWidth: Int                  = 0
  lazy val haveFSDirty: Boolean             = ???
  lazy val instBits: Int                    = 16
  lazy val lrscCycles: Int                  = 20
  lazy val pmpGranularity: Int              = 0
  lazy val retireWidth: Int                 = 0
}



// For local PTW
class MiniDCache(reRoCCId: Int, crossing: ClockCrossingType)(implicit p: Parameters) extends DCache(0, crossing)(p) {
  override def cacheClientParameters = Seq(TLMasterParameters.v1(
    name          = s"ReRoCC ${reRoCCId} DCache",
    sourceId      = IdRange(0, 1),
    supportsProbe = TransferSizes(cfg.blockBytes, cfg.blockBytes)))
  override def mmioClientParameters = Seq(TLMasterParameters.v1(
    name          = s"ReRoCC ${reRoCCId} DCache MMIO",
    sourceId      = IdRange(firstMMIO, firstMMIO + cfg.nMMIOs),
    requestFifo   = true))
}

class ReRoCCManager(reRoCCTileParams: ReRoCCTileParams, roccOpcode: UInt)(implicit p: Parameters) extends LazyModule {
  val node = ReRoCCManagerNode(ReRoCCManagerParams(reRoCCTileParams.reroccId, reRoCCTileParams.ibufEntries))
  val ibufEntries = reRoCCTileParams.ibufEntries
  override lazy val module = new Impl
  class Impl extends LazyModuleImp(this) {
    val io = IO(new Bundle {
      val manager_id = Input(UInt(64.W))
      val cmd = Decoupled(new RoCCCommand)
      val resp = Flipped(Decoupled(new RoCCResponse))
      val busy = Input(Bool())
      val ptw = Flipped(new DatapathPTWIO)
    })
    dontTouch(io.manager_id)
    val (rerocc, edge) = node.in(0)
    dontTouch(rerocc)

    val s_idle :: s_active :: s_rel_wait :: s_sfence :: s_unbusy :: s_rateset :: s_rateread :: Nil = Enum(5)

    val numClients = edge.cParams.clients.size

    val client = Reg(UInt(log2Ceil(numClients).W))
    dontTouch(client)
    val status = Reg(new MStatus)
    val ptbr = Reg(new PTBR)
    val state = RegInit(s_idle)

    io.ptw.ptbr := ptbr
    io.ptw.hgatp := 0.U.asTypeOf(new PTBR)
    io.ptw.vsatp := 0.U.asTypeOf(new PTBR)
    io.ptw.sfence.valid := state === s_sfence
    io.ptw.sfence.bits.rs1 := false.B
    io.ptw.sfence.bits.rs2 := false.B
    io.ptw.sfence.bits.addr := 0.U
    io.ptw.sfence.bits.asid := 0.U
    io.ptw.sfence.bits.hv := false.B
    io.ptw.sfence.bits.hg := false.B

    io.ptw.status := status
    io.ptw.hstatus := 0.U.asTypeOf(new HStatus)
    io.ptw.gstatus := 0.U.asTypeOf(new MStatus)
    io.ptw.pmp.foreach(_ := 0.U.asTypeOf(new PMP))

    val rr_req = Queue(rerocc.req)
    val rr_resp = rerocc.resp

    rr_req.ready := false.B

    val ibufSz = log2Ceil(ibufEntries)
    val inst_buf = Reg(Vec(ibufEntries, new RoCCCommand))
    val inst_val = RegInit(VecInit.fill(ibufEntries) { false.B })
    val inst_head = RegInit(0.U(ibufSz.W))
    val inst_q = Module(new Queue(new RoCCCommand, 2))
    io.cmd <> inst_q.io.deq
    val enq_inst = Reg(new RoCCCommand)
    val enq_inst_tag = Reg(UInt(ibufSz.W))
    val enq_inst_new_mstatus = Reg(Bool())

    val beat = RegInit(0.U(8.W))
    when (rr_req.fire()) { beat := Mux(rr_req.bits.last, 0.U, beat + 1.U) }

    // 0 -> acquire ack
    // 1 -> inst ack
    // 2 -> writeback
    // 4 -> rel
    // 5 -> unbusyack
    val resp_arb = Module(new HellaPeekingArbiter(new ReRoCCMsgBundle(edge.bundle), 5,
      (b: ReRoCCMsgBundle) => b.last,
      Some((b: ReRoCCMsgBundle) => true.B)
    ))
    rr_resp <> resp_arb.io.out
    resp_arb.io.in.foreach { i => i.valid := false.B }

    val status_new = Reg(new MStatus)
    val client_new = Reg(UInt(log2Ceil(numClients).W))

    when (rr_req.valid) {
      when (rr_req.bits.opcode === ReRoCCProtocolOpcodes.mAcquire) {
        rr_req.ready := true.B
        when (beat === 0.U) {
          status_new := rr_req.bits.data.asTypeOf(new MStatus)
          client_new := rr_req.bits.client_id
        } .elsewhen (beat === 1.U) {
          status_new := Cat(rr_req.bits.data, status_new.asUInt(63,0)).asTypeOf(new MStatus)
        }
        when (rr_req.bits.last) {
          rr_req.ready := resp_arb.io.in(0).ready
          resp_arb.io.in(0).valid := true.B
          when (state === s_idle && rr_req.fire()) {
            state := s_active
            status := status_new
            client := client_new
            ptbr := rr_req.bits.data.asTypeOf(new PTBR)
          }
        }
      } .elsewhen (rr_req.bits.opcode === ReRoCCProtocolOpcodes.mInst) {
        val tag = (rr_req.bits.data >> 33)(ibufSz-1,0)
        assert(state === s_active && (!inst_val(tag) || beat =/= 0.U))
        rr_req.ready := true.B
        val next_enq_inst = WireInit(enq_inst)
        when (beat === 0.U) {
          val update_status = rr_req.bits.data(32)
          val inst = rr_req.bits.data(31,0).asTypeOf(new RoCCInstruction)
          enq_inst_tag := tag
          enq_inst_new_mstatus := update_status
          enq_inst.inst := inst
          when (!inst.xs1        ) { enq_inst.rs1 := 0.U }
          when (!inst.xs2        ) { enq_inst.rs2 := 0.U }
          when (!update_status   ) { enq_inst.status := status }
        } .otherwise {
          val enq_inst_mstatus0 = enq_inst_new_mstatus && beat === 1.U
          val enq_inst_mstatus1 = enq_inst_new_mstatus && beat === 2.U
          val enq_inst_rs1      = enq_inst.inst.xs1 && beat === (Mux(enq_inst_new_mstatus, 2.U, 0.U) +& 1.U)
          val enq_inst_rs2      = enq_inst.inst.xs2 && beat === (Mux(enq_inst_new_mstatus, 2.U, 0.U) +& 1.U +& enq_inst.inst.xs1)
          when (enq_inst_mstatus0) {
            next_enq_inst.status := rr_req.bits.data.asTypeOf(new MStatus)
          }
          when (enq_inst_mstatus1) {
            next_enq_inst.status := Cat(rr_req.bits.data, enq_inst.status.asUInt(63,0)).asTypeOf(new MStatus)
          }
          when (enq_inst_rs1) {
            next_enq_inst.rs1 := rr_req.bits.data
          }
          when (enq_inst_rs2) {
            next_enq_inst.rs2 := rr_req.bits.data
          }
          enq_inst := next_enq_inst
        }
        when (rr_req.bits.last) {
          inst_buf(enq_inst_tag) := next_enq_inst
          inst_val(enq_inst_tag) := true.B
        }
      } .elsewhen (rr_req.bits.opcode === ReRoCCProtocolOpcodes.mRelease) {
        rr_req.ready := true.B
        state := s_rel_wait
      } .elsewhen (rr_req.bits.opcode === ReRoCCProtocolOpcodes.mUnbusy) {
        rr_req.ready := true.B
        state := s_unbusy
      } // set epoch
        .elsewhen (rr_req.bits.opcode === ReRoCCProtocolOpcodes.mRset) {
        rr_req.ready := true.B
        //state := s_active
      } // set max_req and/or read req rate
        .elsewhen (rr_req.bits.opcode === ReRoCCProtocolOpcodes.mRread) {
        rr_req.ready := true.B
        //state := s_active
      } .otherwise {
        assert(false.B)
      }
    }

    // acquire->ack/nack
    resp_arb.io.in(0).bits.opcode := ReRoCCProtocolOpcodes.sAcqResp
    resp_arb.io.in(0).bits.client_id := rr_req.bits.client_id
    resp_arb.io.in(0).bits.manager_id := io.manager_id
    resp_arb.io.in(0).bits.data := Cat(ibufEntries.U, state === s_idle)
    resp_arb.io.in(0).bits.last := true.B
    resp_arb.io.in(0).bits.first := true.B

    // insts -> (inst_q, inst_ack)
    resp_arb.io.in(1).valid           := inst_val(inst_head) && inst_q.io.enq.ready
    resp_arb.io.in(1).bits.opcode     := ReRoCCProtocolOpcodes.sInstAck
    resp_arb.io.in(1).bits.client_id  := client
    resp_arb.io.in(1).bits.manager_id := io.manager_id
    resp_arb.io.in(1).bits.data       := inst_head
    resp_arb.io.in(1).bits.last       := true.B
    resp_arb.io.in(1).bits.first      := true.B
    inst_q.io.enq.valid               := inst_val(inst_head) && resp_arb.io.in(1).ready
    inst_q.io.enq.bits                := inst_buf(inst_head)
    inst_q.io.enq.bits.inst.opcode    := roccOpcode
    when (inst_q.io.enq.fire()) {
      inst_val(inst_head) := false.B
      inst_head := Mux(inst_head === (ibufEntries-1).U, 0.U, inst_head + 1.U)
    }

    // writebacks
    val resp = Queue(io.resp)
    val resp_rd = RegInit(false.B)
    resp_arb.io.in(2).valid           := resp.valid
    resp_arb.io.in(2).bits.opcode     := ReRoCCProtocolOpcodes.sWrite
    resp_arb.io.in(2).bits.client_id  := client
    resp_arb.io.in(2).bits.manager_id := io.manager_id
    resp_arb.io.in(2).bits.data       := Mux(resp_rd, resp.bits.rd, resp.bits.data)
    resp_arb.io.in(2).bits.last       := resp_rd
    resp_arb.io.in(2).bits.first      := !resp_rd
    when (resp_arb.io.in(2).fire()) { resp_rd := !resp_rd }
    resp.ready := resp_arb.io.in(2).ready && resp_rd

    // release
    resp_arb.io.in(3).valid           := state === s_rel_wait && !io.busy && inst_q.io.count === 0.U
    resp_arb.io.in(3).bits.opcode     := ReRoCCProtocolOpcodes.sRelResp
    resp_arb.io.in(3).bits.client_id  := client
    resp_arb.io.in(3).bits.manager_id := io.manager_id
    resp_arb.io.in(3).bits.data       := 0.U
    resp_arb.io.in(3).bits.last       := true.B
    resp_arb.io.in(3).bits.first      := true.B

    when (resp_arb.io.in(3).fire()) {
      state := s_sfence
      inst_val.foreach(_ := false.B)
      inst_head := 0.U
    }
    when (state === s_sfence) { state := s_idle }

    // unbusyack
    resp_arb.io.in(4).valid           := state === s_unbusy && !io.busy && inst_q.io.count === 0.U
    resp_arb.io.in(4).bits.opcode     := ReRoCCProtocolOpcodes.sUnbusyAck
    resp_arb.io.in(4).bits.client_id  := client
    resp_arb.io.in(4).bits.manager_id := io.manager_id
    resp_arb.io.in(4).bits.data       := 0.U
    resp_arb.io.in(4).bits.last       := true.B
    resp_arb.io.in(4).bits.first      := true.B

    when (resp_arb.io.in(4).fire()) { state := s_active }

    // acknowledge memrate set epoch
    resp_arb.io.in(5).valid           := state === s_rateset && !io.busy && inst_q.io.count === 0.U
    resp_arb.io.in(5).bits.opcode     := ReRoCCProtocolOpcodes.sRsetAck
    resp_arb.io.in(5).bits.client_id  := client
    resp_arb.io.in(5).bits.manager_id := io.manager_id
    resp_arb.io.in(5).bits.data       := 0.U
    resp_arb.io.in(5).bits.last       := true.B
    resp_arb.io.in(5).bits.first      := true.B
    when (resp_arb.io.in(5).fire()) { state := s_active }

    // acknowledge memrate set max_req and/or read
    resp_arb.io.in(6).valid           := state === s_rateread && !io.busy && inst_q.io.count === 0.U
    resp_arb.io.in(6).bits.opcode     := ReRoCCProtocolOpcodes.sRreadAck
    resp_arb.io.in(6).bits.client_id  := client
    resp_arb.io.in(6).bits.manager_id := io.manager_id
    resp_arb.io.in(6).bits.data       := Mux(resp_rd, resp.bits.rd, 0.U) // only return if requested
    resp_arb.io.in(6).bits.last       := true.B
    resp_arb.io.in(6).bits.first      := true.B
    when (resp_arb.io.in(6).fire()) { state := s_active }

  }
}

class ReRoCCManagerTile()(implicit p: Parameters) extends LazyModule {
  val reRoCCParams = p(TileKey).asInstanceOf[ReRoCCTileParams]
  val reRoCCId = reRoCCParams.reroccId
  def this(tileParams: ReRoCCTileParams, p: Parameters) = {
    this()(p.alterMap(Map(
      TileKey -> tileParams,
      TileVisibilityNodeKey -> TLEphemeralNode()(ValName("rerocc_manager"))
    )))
  }
  val reroccManagerIdSinkNode = BundleBridgeSink[UInt]()

  val rocc = reRoCCParams.genRoCC.get(p)
  require(rocc.opcodes.opcodes.size == 1)
  val rerocc_manager = LazyModule(new ReRoCCManager(reRoCCParams, rocc.opcodes.opcodes.head))
  val reRoCCNode = ReRoCCIdentityNode()
  rerocc_manager.node := ReRoCCBuffer() := reRoCCNode
  val tlNode = p(TileVisibilityNodeKey) // throttle before TL Node (merged ->
  val tlXbar = TLXbar()
  val tlThrottler = LazyModule(new TLThrottler(TLThrottlerParams()))


  tlXbar :=* rocc.atlNode
  if (reRoCCParams.mergeTLNodes) {
    tlXbar :=* rocc.tlNode
  } else {
    tlNode :=* rocc.tlNode
  }
<<<<<<< HEAD
  tlNode :=* tlXbar // implement throttle here

=======
  tlNode := tlThrottler.node :=* tlXbar
>>>>>>> 0381ea98

  // minicache
  val dcache = reRoCCParams.dcacheParams.map(_ => LazyModule(new MiniDCache(reRoCCId, SynchronousCrossing())(p)))
  dcache.map(d => tlXbar := d.node)

  val hellammio: Option[HellaMMIO] = if (!dcache.isDefined) {
    val h = LazyModule(new HellaMMIO(s"ReRoCC $reRoCCId MMIO"))
    tlXbar := h.node
    Some(h)
  } else { None }

  override lazy val module = new LazyModuleImp(this) {
    val dcacheArb = Module(new HellaCacheArbiter(2)(p))
    dcache.map(_.module.io.cpu).getOrElse(hellammio.get.module.io) <> dcacheArb.io.mem

    val edge = dcache.map(_.node.edges.out(0)).getOrElse(hellammio.get.node.edges.out(0))

    val ptw = Module(new PTW(1 + rocc.nPTWPorts)(edge, p))
    if (dcache.isDefined) {
      ptw.io.requestor(0) <> dcache.get.module.io.ptw
    } else {
      ptw.io.requestor(0) := DontCare
      ptw.io.requestor(0).req.valid := false.B
    }
    dcacheArb.io.requestor(0) <> ptw.io.mem

    val dcIF = Module(new SimpleHellaCacheIF)
    dcIF.io.requestor <> rocc.module.io.mem
    dcacheArb.io.requestor(1) <> dcIF.io.cache

    for (i <- 0 until rocc.nPTWPorts) {
      ptw.io.requestor(1+i) <> rocc.module.io.ptw(i)
    }
    rerocc_manager.module.io.manager_id := reroccManagerIdSinkNode.bundle
    rocc.module.io.cmd <> rerocc_manager.module.io.cmd
    rerocc_manager.module.io.resp <> rocc.module.io.resp
    rerocc_manager.module.io.busy := rocc.module.io.busy

    ptw.io.dpath <> rerocc_manager.module.io.ptw
  }
}

case object ReRoCCNoCKey extends Field[Option[ReRoCCNoCParams]](None)

trait CanHaveReRoCCTiles { this: HasTiles with constellation.soc.CanHaveGlobalNoC =>

  // WARNING: Not multi-clock safe
  val reRoCCClients = tiles.map { t => t match {
    case r: RocketTile => r.roccs collect { case r: ReRoCCClient => (t, r) }
    case b: BoomTile => b.roccs collect { case r: ReRoCCClient => (t, r) }
    case _ => Nil
  }}.flatten

  val reRoCCManagerIds = (0 until p(ReRoCCTileKey).size)
  val reRoCCManagerIdNexusNode = LazyModule(new BundleBridgeNexus[UInt](
    inputFn = BundleBridgeNexus.orReduction[UInt](false) _,
    outputFn = (prefix: UInt, n: Int) =>  Seq.tabulate(n) { i => {
      dontTouch(prefix | reRoCCManagerIds(i).U(7.W)) // dontTouch to keep constant prop from breaking tile dedup
    }},
    default = Some(() => 0.U(7.W)),
    inputRequiresOutput = true, // guard against this being driven but then ignored in tileHartIdIONodes below
    shouldBeInlined = false // can't inline something whose output we are are dontTouching
  )).node
  val reRoCCManagers = p(ReRoCCTileKey).zipWithIndex.map { case (g,i) =>
    val rerocc_tile = LazyModule(new ReRoCCManagerTile(g.copy(rowBits = p(SystemBusKey).beatBits, reroccId = i), p))
    println(s"ReRoCC Manager id $i is a ${rerocc_tile.rocc}")
    locateTLBusWrapper(SBUS).coupleFrom(s"port_named_rerocc_$i") {
      (_ :=* TLBuffer() :=* rerocc_tile.tlNode)
    }
    rerocc_tile.reroccManagerIdSinkNode := reRoCCManagerIdNexusNode
    rerocc_tile
  }
  require(!(reRoCCManagers.isEmpty ^ reRoCCClients.isEmpty))

  if (!reRoCCClients.isEmpty) {
    val rerocc_bus = p(ReRoCCNoCKey).map { k =>
      if (k.useGlobalNoC) {
        globalNoCDomain { LazyModule(new ReRoCCGlobalNoC(k)) }
      } else {
        LazyModule(new ReRoCCNoC(k))
      }
    }.getOrElse(LazyModule(new ReRoCCXbar()))
    reRoCCClients.foreach { case (t, c) => rerocc_bus.node := t { ReRoCCBuffer() := c.reRoCCNode } }
    reRoCCManagers.foreach { m => m.reRoCCNode := rerocc_bus.node }
  }
}<|MERGE_RESOLUTION|>--- conflicted
+++ resolved
@@ -365,13 +365,7 @@
   } else {
     tlNode :=* rocc.tlNode
   }
-<<<<<<< HEAD
-  tlNode :=* tlXbar // implement throttle here
-
-=======
   tlNode := tlThrottler.node :=* tlXbar
->>>>>>> 0381ea98
-
   // minicache
   val dcache = reRoCCParams.dcacheParams.map(_ => LazyModule(new MiniDCache(reRoCCId, SynchronousCrossing())(p)))
   dcache.map(d => tlXbar := d.node)
