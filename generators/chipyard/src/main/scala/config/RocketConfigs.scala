package chipyard

import freechips.rocketchip.config.{Config}
import freechips.rocketchip.diplomacy.{AsynchronousCrossing}

// --------------
// Rocket Configs
// --------------

class RocketConfig extends Config(
  new freechips.rocketchip.subsystem.WithNBigCores(1) ++         // single rocket-core
  new chipyard.config.AbstractConfig)

class TinyRocketConfig extends Config(
  new chipyard.config.WithTLSerialLocation(
    freechips.rocketchip.subsystem.FBUS,
    freechips.rocketchip.subsystem.PBUS) ++                       // attach TL serial adapter to f/p busses
  new freechips.rocketchip.subsystem.WithIncoherentBusTopology ++ // use incoherent bus topology
  new freechips.rocketchip.subsystem.WithNBanks(0) ++             // remove L2$
  new freechips.rocketchip.subsystem.WithNoMemPort ++             // remove backing memory
  new freechips.rocketchip.subsystem.With1TinyCore ++             // single tiny rocket-core
  new chipyard.config.AbstractConfig)

<<<<<<< HEAD
class RocketReRoCCConfig extends Config(
  new chipyard.config.WithReRoCC ++
  new chipyard.config.WithAccumulatorRoCC ++
  new chipyard.config.WithAccumulatorRoCC ++
  new chipyard.config.WithAccumulatorRoCC ++
  new chipyard.config.WithAccumulatorRoCC ++
  new freechips.rocketchip.subsystem.WithNBigCores(1) ++         // single rocket-core
  new chipyard.config.AbstractConfig)


=======
class MempressRocketConfig extends Config(
  new mempress.WithMemPress ++                                    // use Mempress (memory traffic generation) accelerator
  new freechips.rocketchip.subsystem.WithNBanks(8) ++
  new freechips.rocketchip.subsystem.WithInclusiveCache(nWays=16, capacityKB=2048) ++
  new chipyard.config.WithExtMemIdBits(7) ++                      // use 7 bits for tl like request id
  new freechips.rocketchip.subsystem.WithNMemoryChannels(4) ++
  new chipyard.config.WithSystemBusWidth(128) ++
  new freechips.rocketchip.subsystem.WithNBigCores(1) ++
  new chipyard.config.AbstractConfig)

>>>>>>> c44123a2
// DOC include start: FFTRocketConfig
class FFTRocketConfig extends Config(
  new fftgenerator.WithFFTGenerator(numPoints=8, width=16, decPt=8) ++ // add 8-point mmio fft at the default addr (0x2400) with 16bit fixed-point numbers.
  new freechips.rocketchip.subsystem.WithNBigCores(1) ++
  new chipyard.config.AbstractConfig)
// DOC include end: FFTRocketConfig

class HwachaRocketConfig extends Config(
  new chipyard.config.WithHwachaTest ++
  new hwacha.DefaultHwachaConfig ++                              // use Hwacha vector accelerator
  new freechips.rocketchip.subsystem.WithNBigCores(1) ++
  new chipyard.config.WithSystemBusWidth(128) ++
  new chipyard.config.AbstractConfig)

// DOC include start: GemminiRocketConfig
class GemminiRocketConfig extends Config(
  new gemmini.DefaultGemminiConfig ++                            // use Gemmini systolic array GEMM accelerator
  new freechips.rocketchip.subsystem.WithNBigCores(1) ++
  new chipyard.config.WithSystemBusWidth(128) ++
  new chipyard.config.AbstractConfig)
// DOC include end: GemminiRocketConfig

class GemminiReRoCCRocketConfig extends Config(
  new chipyard.config.WithReRoCC ++
  new gemmini.DefaultGemminiConfig ++                            // use Gemmini systolic array GEMM accelerator
  new freechips.rocketchip.subsystem.WithNBigCores(1) ++
  new chipyard.config.AbstractConfig)


class FPGemminiRocketConfig extends Config(
  new gemmini.GemminiFP32DefaultConfig ++                         // use FP32Gemmini systolic array GEMM accelerator
  new freechips.rocketchip.subsystem.WithNBigCores(1) ++
  new chipyard.config.WithSystemBusWidth(128) ++
  new chipyard.config.AbstractConfig)


// DOC include start: DmiRocket
class dmiRocketConfig extends Config(
  new chipyard.harness.WithSerialAdapterTiedOff ++               // don't attach an external SimSerial
  new chipyard.config.WithDMIDTM ++                              // have debug module expose a clocked DMI port
  new freechips.rocketchip.subsystem.WithNBigCores(1) ++
  new chipyard.config.AbstractConfig)
// DOC include end: DmiRocket

// DOC include start: GCDTLRocketConfig
class GCDTLRocketConfig extends Config(
  new chipyard.example.WithGCD(useAXI4=false, useBlackBox=false) ++          // Use GCD Chisel, connect Tilelink
  new freechips.rocketchip.subsystem.WithNBigCores(1) ++
  new chipyard.config.AbstractConfig)
// DOC include end: GCDTLRocketConfig

// DOC include start: GCDAXI4BlackBoxRocketConfig
class GCDAXI4BlackBoxRocketConfig extends Config(
  new chipyard.example.WithGCD(useAXI4=true, useBlackBox=true) ++            // Use GCD blackboxed verilog, connect by AXI4->Tilelink
  new freechips.rocketchip.subsystem.WithNBigCores(1) ++
  new chipyard.config.AbstractConfig)
// DOC include end: GCDAXI4BlackBoxRocketConfig

class LargeSPIFlashROMRocketConfig extends Config(
  new chipyard.harness.WithSimSPIFlashModel(true) ++        // add the SPI flash model in the harness (read-only)
  new chipyard.config.WithSPIFlash ++                       // add the SPI flash controller
  new freechips.rocketchip.subsystem.WithNBigCores(1) ++
  new chipyard.config.AbstractConfig)

class SmallSPIFlashRocketConfig extends Config(
  new chipyard.harness.WithSimSPIFlashModel(false) ++       // add the SPI flash model in the harness (writeable)
  new chipyard.config.WithSPIFlash(0x100000) ++             // add the SPI flash controller (1 MiB)
  new freechips.rocketchip.subsystem.WithNBigCores(1) ++
  new chipyard.config.AbstractConfig)

class SimAXIRocketConfig extends Config(
  new chipyard.harness.WithSimAXIMem ++                     // drive the master AXI4 memory with a SimAXIMem, a 1-cycle magic memory, instead of default SimDRAM
  new freechips.rocketchip.subsystem.WithNBigCores(1) ++
  new chipyard.config.AbstractConfig)

class SimBlockDeviceRocketConfig extends Config(
  new chipyard.harness.WithSimBlockDevice ++                // drive block-device IOs with SimBlockDevice
  new testchipip.WithBlockDevice ++                         // add block-device module to peripherybus
  new freechips.rocketchip.subsystem.WithNBigCores(1) ++
  new chipyard.config.AbstractConfig)

class BlockDeviceModelRocketConfig extends Config(
  new chipyard.harness.WithBlockDeviceModel ++              // drive block-device IOs with a BlockDeviceModel
  new testchipip.WithBlockDevice ++                         // add block-device module to periphery bus
  new freechips.rocketchip.subsystem.WithNBigCores(1) ++
  new chipyard.config.AbstractConfig)

// DOC include start: GPIORocketConfig
class GPIORocketConfig extends Config(
  new chipyard.config.WithGPIO ++                           // add GPIOs to the peripherybus
  new freechips.rocketchip.subsystem.WithNBigCores(1) ++
  new chipyard.config.AbstractConfig)
// DOC include end: GPIORocketConfig

class QuadRocketConfig extends Config(
  new freechips.rocketchip.subsystem.WithNBigCores(4) ++    // quad-core (4 RocketTiles)
  new chipyard.config.AbstractConfig)

class RV32RocketConfig extends Config(
  new freechips.rocketchip.subsystem.WithRV32 ++            // set RocketTiles to be 32-bit
  new freechips.rocketchip.subsystem.WithNBigCores(1) ++
  new chipyard.config.AbstractConfig)

class GB1MemoryRocketConfig extends Config(
  new freechips.rocketchip.subsystem.WithExtMemSize((1<<30) * 1L) ++ // use 1GB simulated external memory
  new freechips.rocketchip.subsystem.WithNBigCores(1) ++
  new chipyard.config.AbstractConfig)

// DOC include start: InitZeroRocketConfig
class InitZeroRocketConfig extends Config(
  new chipyard.example.WithInitZero(0x88000000L, 0x1000L) ++   // add InitZero
  new freechips.rocketchip.subsystem.WithNBigCores(1) ++
  new chipyard.config.AbstractConfig)
// DOC include end: InitZeroRocketConfig

class LoopbackNICRocketConfig extends Config(
  new chipyard.harness.WithLoopbackNIC ++                      // drive NIC IOs with loopback
  new icenet.WithIceNIC ++                                     // add an IceNIC
  new freechips.rocketchip.subsystem.WithNBigCores(1) ++
  new chipyard.config.AbstractConfig)

// DOC include start: l1scratchpadrocket
class ScratchpadOnlyRocketConfig extends Config(
  new testchipip.WithSerialPBusMem ++
  new chipyard.config.WithL2TLBs(0) ++
  new freechips.rocketchip.subsystem.WithNBanks(0) ++
  new freechips.rocketchip.subsystem.WithNoMemPort ++          // remove offchip mem port
  new freechips.rocketchip.subsystem.WithScratchpadsOnly ++    // use rocket l1 DCache scratchpad as base phys mem
  new freechips.rocketchip.subsystem.WithNBigCores(1) ++
  new chipyard.config.AbstractConfig)
// DOC include end: l1scratchpadrocket

class MMIOScratchpadOnlyRocketConfig extends Config(
  new freechips.rocketchip.subsystem.WithDefaultMMIOPort ++  // add default external master port
  new freechips.rocketchip.subsystem.WithDefaultSlavePort ++ // add default external slave port
  new ScratchpadOnlyRocketConfig
)

class L1ScratchpadRocketConfig extends Config(
  new chipyard.config.WithRocketICacheScratchpad ++         // use rocket ICache scratchpad
  new chipyard.config.WithRocketDCacheScratchpad ++         // use rocket DCache scratchpad
  new freechips.rocketchip.subsystem.WithNBigCores(1) ++
  new chipyard.config.AbstractConfig)

// DOC include start: mbusscratchpadrocket
class MbusScratchpadRocketConfig extends Config(
  new testchipip.WithBackingScratchpad ++                   // add mbus backing scratchpad
  new freechips.rocketchip.subsystem.WithNoMemPort ++       // remove offchip mem port
  new freechips.rocketchip.subsystem.WithNBigCores(1) ++
  new chipyard.config.AbstractConfig)
// DOC include end: mbusscratchpadrocket

// DOC include start: RingSystemBusRocket
class RingSystemBusRocketConfig extends Config(
  new testchipip.WithRingSystemBus ++                       // Ring-topology system bus
  new freechips.rocketchip.subsystem.WithNBigCores(1) ++
  new chipyard.config.AbstractConfig)
// DOC include end: RingSystemBusRocket

class StreamingPassthroughRocketConfig extends Config(
  new chipyard.example.WithStreamingPassthrough ++          // use top with tilelink-controlled streaming passthrough
  new freechips.rocketchip.subsystem.WithNBigCores(1) ++
  new chipyard.config.AbstractConfig)

// DOC include start: StreamingFIRRocketConfig
class StreamingFIRRocketConfig extends Config (
  new chipyard.example.WithStreamingFIR ++                  // use top with tilelink-controlled streaming FIR
  new freechips.rocketchip.subsystem.WithNBigCores(1) ++
  new chipyard.config.AbstractConfig)
// DOC include end: StreamingFIRRocketConfig

class SmallNVDLARocketConfig extends Config(
  new nvidia.blocks.dla.WithNVDLA("small") ++               // add a small NVDLA
  new freechips.rocketchip.subsystem.WithNBigCores(1) ++
  new chipyard.config.AbstractConfig)

class LargeNVDLARocketConfig extends Config(
  new nvidia.blocks.dla.WithNVDLA("large", true) ++         // add a large NVDLA with synth. rams
  new freechips.rocketchip.subsystem.WithNBigCores(1) ++
  new chipyard.config.AbstractConfig)

class MMIORocketConfig extends Config(
  new freechips.rocketchip.subsystem.WithDefaultMMIOPort ++  // add default external master port
  new freechips.rocketchip.subsystem.WithDefaultSlavePort ++ // add default external slave port
  new freechips.rocketchip.subsystem.WithNBigCores(1) ++
  new chipyard.config.AbstractConfig)

class MulticlockRocketConfig extends Config(
  new freechips.rocketchip.subsystem.WithNBigCores(1) ++
  // Frequency specifications
  new chipyard.config.WithTileFrequency(1600.0) ++       // Matches the maximum frequency of U540
  new chipyard.config.WithSystemBusFrequency(800.0) ++   // Ditto
  new chipyard.config.WithMemoryBusFrequency(1000.0) ++  // 2x the U540 freq (appropriate for a 128b Mbus)
  new chipyard.config.WithPeripheryBusFrequency(100) ++  // Retains the default pbus frequency
  new chipyard.config.WithSystemBusFrequencyAsDefault ++ // All unspecified clock frequencies, notably the implicit clock, will use the sbus freq (800 MHz)
  //  Crossing specifications
  new chipyard.config.WithCbusToPbusCrossingType(AsynchronousCrossing()) ++ // Add Async crossing between PBUS and CBUS
  new chipyard.config.WithSbusToMbusCrossingType(AsynchronousCrossing()) ++ // Add Async crossings between backside of L2 and MBUS
  new freechips.rocketchip.subsystem.WithRationalRocketTiles ++   // Add rational crossings between RocketTile and uncore
  new testchipip.WithAsynchronousSerialSlaveCrossing ++ // Add Async crossing between serial and MBUS. Its master-side is tied to the FBUS
  new chipyard.config.AbstractConfig)

class TestChipMulticlockRocketConfig extends Config(
  new freechips.rocketchip.subsystem.WithNBigCores(1) ++
  new chipyard.config.WithTestChipBusFreqs ++
  new chipyard.config.AbstractConfig)

class LBWIFRocketConfig extends Config(
  new testchipip.WithSerialTLMem(isMainMemory=true) ++      // set lbwif memory base to DRAM_BASE, use as main memory
  new freechips.rocketchip.subsystem.WithNoMemPort ++       // remove AXI4 backing memory
  new freechips.rocketchip.subsystem.WithNBigCores(1) ++
  new chipyard.config.AbstractConfig)

// DOC include start: MulticlockAXIOverSerialConfig
class MulticlockAXIOverSerialConfig extends Config(
  new chipyard.config.WithSystemBusFrequencyAsDefault ++
  new chipyard.config.WithSystemBusFrequency(250) ++
  new chipyard.config.WithPeripheryBusFrequency(250) ++
  new chipyard.config.WithMemoryBusFrequency(250) ++
  new chipyard.config.WithFrontBusFrequency(50) ++
  new chipyard.config.WithTileFrequency(500, Some(1)) ++
  new chipyard.config.WithTileFrequency(250, Some(0)) ++

  new chipyard.config.WithFbusToSbusCrossingType(AsynchronousCrossing()) ++
  new testchipip.WithAsynchronousSerialSlaveCrossing ++
  new freechips.rocketchip.subsystem.WithAsynchronousRocketTiles(
    AsynchronousCrossing().depth,
    AsynchronousCrossing().sourceSync) ++

  new chipyard.harness.WithSimAXIMemOverSerialTL ++ // add SimDRAM DRAM model for axi4 backing memory over the SerDes link, if axi4 mem is enabled
  new chipyard.config.WithSerialTLBackingMemory ++ // remove axi4 mem port in favor of SerialTL memory

  new freechips.rocketchip.subsystem.WithNBigCores(2) ++
  new chipyard.config.AbstractConfig)
// DOC include end: MulticlockAXIOverSerialConfig<|MERGE_RESOLUTION|>--- conflicted
+++ resolved
@@ -21,7 +21,6 @@
   new freechips.rocketchip.subsystem.With1TinyCore ++             // single tiny rocket-core
   new chipyard.config.AbstractConfig)
 
-<<<<<<< HEAD
 class RocketReRoCCConfig extends Config(
   new chipyard.config.WithReRoCC ++
   new chipyard.config.WithAccumulatorRoCC ++
@@ -32,7 +31,6 @@
   new chipyard.config.AbstractConfig)
 
 
-=======
 class MempressRocketConfig extends Config(
   new mempress.WithMemPress ++                                    // use Mempress (memory traffic generation) accelerator
   new freechips.rocketchip.subsystem.WithNBanks(8) ++
@@ -43,7 +41,6 @@
   new freechips.rocketchip.subsystem.WithNBigCores(1) ++
   new chipyard.config.AbstractConfig)
 
->>>>>>> c44123a2
 // DOC include start: FFTRocketConfig
 class FFTRocketConfig extends Config(
   new fftgenerator.WithFFTGenerator(numPoints=8, width=16, decPt=8) ++ // add 8-point mmio fft at the default addr (0x2400) with 16bit fixed-point numbers.
