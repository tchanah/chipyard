--- conflicted
+++ resolved
@@ -4,11 +4,7 @@
 
 import chisel3._
 import chisel3.experimental.annotate
-<<<<<<< HEAD
 import chisel3.util.experimental.{BoringUtils}
-=======
-import chisel3.util.experimental.BoringUtils
->>>>>>> 255452f2
 
 import freechips.rocketchip.config.{Field, Config, Parameters}
 import freechips.rocketchip.diplomacy.{LazyModule}
@@ -71,7 +67,7 @@
 })
 
 class WithSerialBridge extends OverrideHarnessBinder({
-  (system: CanHavePeripheryTLSerial, th: FireSim, ports: Seq[ClockedIO[SerialIO]]) => {
+  (system: CanHavePeripheryTLSerial, th: RawModule with HasHarnessSignalReferences, ports: Seq[ClockedIO[SerialIO]]) => {
     ports.map { port =>
       implicit val p = GetSystemParameters(system)
       val ram = SerialAdapter.connectHarnessRAM(system.serdesser.get, port, th.harnessReset)
@@ -82,7 +78,7 @@
 })
 
 class WithNICBridge extends OverrideHarnessBinder({
-  (system: CanHavePeripheryIceNIC, th: FireSim, ports: Seq[ClockedIO[NICIOvonly]]) => {
+  (system: CanHavePeripheryIceNIC, th: RawModule with HasHarnessSignalReferences, ports: Seq[ClockedIO[NICIOvonly]]) => {
     val p: Parameters = GetSystemParameters(system)
     ports.map { n => NICBridge(n.clock, n.bits)(p) }
     Nil
@@ -90,28 +86,17 @@
 })
 
 class WithUARTBridge extends OverrideHarnessBinder({
-<<<<<<< HEAD
-  (system: HasPeripheryUARTModuleImp, th: HasHarnessSignalReferences, ports: Seq[UARTPortIO]) =>
-    val uartSyncClock = Wire(Clock())
-    uartSyncClock := false.B.asClock
-    BoringUtils.bore(system.clock, Seq(uartSyncClock))
-=======
-  (system: HasPeripheryUARTModuleImp, th: FireSim, ports: Seq[UARTPortIO]) =>
+  (system: HasPeripheryUARTModuleImp, th: RawModule with HasHarnessSignalReferences, ports: Seq[UARTPortIO]) =>
     val uartSyncClock = Wire(Clock())
     uartSyncClock := false.B.asClock
     val pbusClockNode = system.outer.asInstanceOf[HasTileLinkLocations].locateTLBusWrapper(PBUS).fixedClockNode
     val pbusClock = pbusClockNode.in.head._1.clock
     BoringUtils.bore(pbusClock, Seq(uartSyncClock))
->>>>>>> 255452f2
     ports.map { p => UARTBridge(uartSyncClock, p)(system.p) }; Nil
 })
 
 class WithBlockDeviceBridge extends OverrideHarnessBinder({
-<<<<<<< HEAD
-  (system: CanHavePeripheryBlockDevice, th: HasHarnessSignalReferences, ports: Seq[ClockedAndResetIO[BlockDeviceIO]]) => {
-=======
-  (system: CanHavePeripheryBlockDevice, th: FireSim, ports: Seq[ClockedIO[BlockDeviceIO]]) => {
->>>>>>> 255452f2
+  (system: CanHavePeripheryBlockDevice, th: RawModule with HasHarnessSignalReferences, ports: Seq[ClockedAndResetIO[BlockDeviceIO]]) => {
     implicit val p: Parameters = GetSystemParameters(system)
     ports.map { b => BlockDevBridge(b.clock, b.bits, b.reset.toBool) }
     Nil
@@ -119,7 +104,7 @@
 })
 
 class WithFASEDBridge extends OverrideHarnessBinder({
-  (system: CanHaveMasterAXI4MemPort, th: FireSim, ports: Seq[ClockedAndResetIO[AXI4Bundle]]) => {
+  (system: CanHaveMasterAXI4MemPort, th: RawModule with HasHarnessSignalReferences, ports: Seq[ClockedAndResetIO[AXI4Bundle]]) => {
     implicit val p: Parameters = GetSystemParameters(system)
     (ports zip system.memAXI4Node.edges.in).map { case (axi4, edge) =>
       val nastiKey = NastiParameters(axi4.bits.r.bits.data.getWidth,
@@ -139,20 +124,20 @@
 })
 
 class WithTracerVBridge extends ComposeHarnessBinder({
-  (system: CanHaveTraceIOModuleImp, th: FireSim, ports: Seq[TraceOutputTop]) => {
+  (system: CanHaveTraceIOModuleImp, th: RawModule with HasHarnessSignalReferences, ports: Seq[TraceOutputTop]) => {
     ports.map { p => p.traces.map(tileTrace => TracerVBridge(tileTrace)(system.p)) }
     Nil
   }
 })
 
 class WithDromajoBridge extends ComposeHarnessBinder({
-  (system: CanHaveTraceIOModuleImp, th: FireSim, ports: Seq[TraceOutputTop]) =>
+  (system: CanHaveTraceIOModuleImp, th: RawModule with HasHarnessSignalReferences, ports: Seq[TraceOutputTop]) =>
     ports.map { p => p.traces.map(tileTrace => DromajoBridge(tileTrace)(system.p)) }; Nil
 })
 
 
 class WithTraceGenBridge extends OverrideHarnessBinder({
-  (system: TraceGenSystemModuleImp, th: FireSim, ports: Seq[Bool]) =>
+  (system: TraceGenSystemModuleImp, th: RawModule with HasHarnessSignalReferences, ports: Seq[Bool]) =>
     ports.map { p => GroundTestBridge(th.harnessClock, p)(system.p) }; Nil
 })
 
