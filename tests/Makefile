#################################
# RISCV Toolchain
#################################

PREFIX = riscv64-unknown-elf-

GCC = $(PREFIX)gcc
CXX = $(PREFIX)g++
CP = $(PREFIX)objcopy
OBJDUMP = $(PREFIX)objdump
DG = $(PREFIX)gdb
SIZE = $(PREFIX)size


#################################
# Flags
#################################

# SoC Settings
ARCH = rv64imafdc
ABI = lp64d
ARCHFLAGS = -march=$(ARCH) -mabi=$(ABI)

CFLAGS  = -std=gnu99 -O2 -fno-common -fno-builtin-printf -Wall
CFLAGS += $(ARCHFLAGS)
LDFLAGS = -static

include libgloss.mk

PROGRAMS = pwm blkdev accum charcount nic-loopback big-blkdev pingd \
           streaming-passthrough streaming-fir nvdla spiflashread spiflashwrite fft gcd \
<<<<<<< HEAD
           hello erocc
=======
           hello mt-hello
>>>>>>> 8b805aca


.DEFAULT_GOAL := default


#################################
# Build
#################################

spiflash.img: spiflash.py
	python3 $<

.PHONY: default
default: $(addsuffix .riscv,$(PROGRAMS)) spiflash.img dumps


%.o: %.S
	$(GCC) $(CFLAGS) -D__ASSEMBLY__=1 -c $< -o $@

%.o: %.c mmio.h spiflash.h
	$(GCC) $(CFLAGS) -c $< -o $@

%.riscv: %.o $(libgloss)
	$(GCC) $(LDFLAGS) $< -o $@

%.dump: %.riscv
	$(OBJDUMP) -D $< > $@


#################################
# Recipes
#################################

.PHONY: clean
clean:
	rm -f *.riscv *.o *.dump
	$(if $(libgloss),rm -rf $(libgloss_builddir)/)

.PHONY: default
default: $(addsuffix .riscv, $(PROGRAMS)) spiflash.img

.PHONY: dumps
dumps: $(addsuffix .dump, $(PROGRAMS))<|MERGE_RESOLUTION|>--- conflicted
+++ resolved
@@ -29,11 +29,7 @@
 
 PROGRAMS = pwm blkdev accum charcount nic-loopback big-blkdev pingd \
            streaming-passthrough streaming-fir nvdla spiflashread spiflashwrite fft gcd \
-<<<<<<< HEAD
-           hello erocc
-=======
-           hello mt-hello
->>>>>>> 8b805aca
+           hello mt-hello rerocc
 
 
 .DEFAULT_GOAL := default
