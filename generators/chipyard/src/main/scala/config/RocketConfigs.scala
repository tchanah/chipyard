--- conflicted
+++ resolved
@@ -21,7 +21,6 @@
   new freechips.rocketchip.subsystem.With1TinyCore ++             // single tiny rocket-core
   new chipyard.config.AbstractConfig)
 
-<<<<<<< HEAD
 class RocketReRoCCConfig extends Config(
   new chipyard.config.WithReRoCC ++
   new chipyard.config.WithAccumulatorRoCC ++
@@ -31,93 +30,12 @@
   new freechips.rocketchip.subsystem.WithNBigCores(1) ++         // single rocket-core
   new chipyard.config.AbstractConfig)
 
-
-class MempressRocketConfig extends Config(
-  new mempress.WithMemPress ++                                    // use Mempress (memory traffic generation) accelerator
-  new freechips.rocketchip.subsystem.WithNBanks(8) ++
-  new freechips.rocketchip.subsystem.WithInclusiveCache(nWays=16, capacityKB=2048) ++
-  new chipyard.config.WithExtMemIdBits(7) ++                      // use 7 bits for tl like request id
-  new freechips.rocketchip.subsystem.WithNMemoryChannels(4) ++
-  new chipyard.config.WithSystemBusWidth(128) ++
-  new freechips.rocketchip.subsystem.WithNBigCores(1) ++
-  new chipyard.config.AbstractConfig)
-
-// DOC include start: FFTRocketConfig
-class FFTRocketConfig extends Config(
-  new fftgenerator.WithFFTGenerator(numPoints=8, width=16, decPt=8) ++ // add 8-point mmio fft at the default addr (0x2400) with 16bit fixed-point numbers.
-  new freechips.rocketchip.subsystem.WithNBigCores(1) ++
-  new chipyard.config.AbstractConfig)
-// DOC include end: FFTRocketConfig
-
-class HwachaRocketConfig extends Config(
-  new chipyard.config.WithHwachaTest ++
-  new hwacha.DefaultHwachaConfig ++                              // use Hwacha vector accelerator
-  new freechips.rocketchip.subsystem.WithNBigCores(1) ++
-  new chipyard.config.WithSystemBusWidth(128) ++
-  new chipyard.config.AbstractConfig)
-
-// DOC include start: GemminiRocketConfig
-class GemminiRocketConfig extends Config(
-  new gemmini.DefaultGemminiConfig ++                            // use Gemmini systolic array GEMM accelerator
-  new freechips.rocketchip.subsystem.WithNBigCores(1) ++
-  new chipyard.config.WithSystemBusWidth(128) ++
-  new chipyard.config.AbstractConfig)
-// DOC include end: GemminiRocketConfig
-
-class GemminiReRoCCRocketConfig extends Config(
-  new chipyard.config.WithReRoCC ++
-  new gemmini.DefaultGemminiConfig ++                            // use Gemmini systolic array GEMM accelerator
-  new freechips.rocketchip.subsystem.WithNBigCores(1) ++
-  new chipyard.config.AbstractConfig)
-
-
-class FPGemminiRocketConfig extends Config(
-  new gemmini.GemminiFP32DefaultConfig ++                         // use FP32Gemmini systolic array GEMM accelerator
-  new freechips.rocketchip.subsystem.WithNBigCores(1) ++
-  new chipyard.config.WithSystemBusWidth(128) ++
-  new chipyard.config.AbstractConfig)
-
-
-// DOC include start: DmiRocket
-class dmiRocketConfig extends Config(
-  new chipyard.harness.WithSerialAdapterTiedOff ++               // don't attach an external SimSerial
-  new chipyard.config.WithDMIDTM ++                              // have debug module expose a clocked DMI port
-  new freechips.rocketchip.subsystem.WithNBigCores(1) ++
-  new chipyard.config.AbstractConfig)
-// DOC include end: DmiRocket
-
-// DOC include start: GCDTLRocketConfig
-class GCDTLRocketConfig extends Config(
-  new chipyard.example.WithGCD(useAXI4=false, useBlackBox=false) ++          // Use GCD Chisel, connect Tilelink
-  new freechips.rocketchip.subsystem.WithNBigCores(1) ++
-  new chipyard.config.AbstractConfig)
-// DOC include end: GCDTLRocketConfig
-
-// DOC include start: GCDAXI4BlackBoxRocketConfig
-class GCDAXI4BlackBoxRocketConfig extends Config(
-  new chipyard.example.WithGCD(useAXI4=true, useBlackBox=true) ++            // Use GCD blackboxed verilog, connect by AXI4->Tilelink
-  new freechips.rocketchip.subsystem.WithNBigCores(1) ++
-  new chipyard.config.AbstractConfig)
-// DOC include end: GCDAXI4BlackBoxRocketConfig
-
-class LargeSPIFlashROMRocketConfig extends Config(
-  new chipyard.harness.WithSimSPIFlashModel(true) ++        // add the SPI flash model in the harness (read-only)
-  new chipyard.config.WithSPIFlash ++                       // add the SPI flash controller
-  new freechips.rocketchip.subsystem.WithNBigCores(1) ++
-  new chipyard.config.AbstractConfig)
-
-class SmallSPIFlashRocketConfig extends Config(
-  new chipyard.harness.WithSimSPIFlashModel(false) ++       // add the SPI flash model in the harness (writeable)
-  new chipyard.config.WithSPIFlash(0x100000) ++             // add the SPI flash controller (1 MiB)
-  new freechips.rocketchip.subsystem.WithNBigCores(1) ++
-=======
 class UARTTSIRocketConfig extends Config(
   new chipyard.harness.WithUARTSerial ++
   new chipyard.config.WithNoUART ++
   new chipyard.config.WithMemoryBusFrequency(10) ++              
   new chipyard.config.WithPeripheryBusFrequency(10) ++
   new freechips.rocketchip.subsystem.WithNBigCores(1) ++         // single rocket-core
->>>>>>> ae730db6
   new chipyard.config.AbstractConfig)
 
 class SimAXIRocketConfig extends Config(
