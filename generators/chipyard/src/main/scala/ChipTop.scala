package chipyard

import chisel3._

import scala.collection.mutable.{ArrayBuffer}

import freechips.rocketchip.prci.{ClockGroupIdentityNode, ClockSinkParameters, ClockSinkNode, ClockGroup}
import freechips.rocketchip.subsystem.{BaseSubsystem, SubsystemDriveAsyncClockGroupsKey}
import freechips.rocketchip.config.{Parameters, Field}
import freechips.rocketchip.diplomacy.{LazyModule, LazyModuleImp, LazyRawModuleImp, LazyModuleImpLike, BindingScope}
import freechips.rocketchip.util.{ResetCatchAndSync}
import chipyard.iobinders._

import barstools.iocell.chisel._

case object BuildSystem extends Field[Parameters => LazyModule]((p: Parameters) => new DigitalTop()(p))

/**
 * The base class used for building chips. This constructor instantiates a module specified by the BuildSystem parameter,
 * named "system", which is an instance of DigitalTop by default. The diplomatic clocks of System, as well as its implicit clock,
 * is aggregated into the clockGroupNode. The parameterized functions controlled by ClockingSchemeKey and GlobalResetSchemeKey
 * drive clock and reset generation
 */

class ChipTop(implicit p: Parameters) extends LazyModule with BindingScope
    with HasIOBinders {
  // The system module specified by BuildSystem
  lazy val lazySystem = LazyModule(p(BuildSystem)(p)).suggestName("system")

  // NOTE: Making this a LazyRawModule is moderately dangerous, as anonymous children
  // of ChipTop (ex: ClockGroup) do not receive clock or reset.
  // However. anonymous children of ChipTop should not need an implicit Clock or Reset
  // anyways, they probably need to be explicitly clocked.
<<<<<<< HEAD
  lazy val module: LazyModuleImpLike = new LazyRawModuleImp(this) {  }
=======
  lazy val module: LazyModuleImpLike = new ChipTopLazyRawModuleImp(this, implicitClockSinkNode)
>>>>>>> 4905381c
}

class ChipTopLazyRawModuleImp(val outer: ChipTop, val implicitClockSinkNode: ClockSinkNode) extends LazyRawModuleImp(outer) {
  // These become the implicit clock and reset to the System
  val implicit_clock = implicitClockSinkNode.in.head._1.clock
  val implicit_reset = implicitClockSinkNode.in.head._1.reset

  // Connect the implicit clock/reset, if present
  outer.lazySystem.module match { case l: LazyModuleImp => {
    l.clock := implicit_clock
    l.reset := implicit_reset
  }}
}<|MERGE_RESOLUTION|>--- conflicted
+++ resolved
@@ -31,21 +31,5 @@
   // of ChipTop (ex: ClockGroup) do not receive clock or reset.
   // However. anonymous children of ChipTop should not need an implicit Clock or Reset
   // anyways, they probably need to be explicitly clocked.
-<<<<<<< HEAD
   lazy val module: LazyModuleImpLike = new LazyRawModuleImp(this) {  }
-=======
-  lazy val module: LazyModuleImpLike = new ChipTopLazyRawModuleImp(this, implicitClockSinkNode)
->>>>>>> 4905381c
-}
-
-class ChipTopLazyRawModuleImp(val outer: ChipTop, val implicitClockSinkNode: ClockSinkNode) extends LazyRawModuleImp(outer) {
-  // These become the implicit clock and reset to the System
-  val implicit_clock = implicitClockSinkNode.in.head._1.clock
-  val implicit_reset = implicitClockSinkNode.in.head._1.reset
-
-  // Connect the implicit clock/reset, if present
-  outer.lazySystem.module match { case l: LazyModuleImp => {
-    l.clock := implicit_clock
-    l.reset := implicit_reset
-  }}
 }