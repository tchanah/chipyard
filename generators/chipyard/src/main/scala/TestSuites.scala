package chipyard

import scala.collection.mutable.{LinkedHashSet}

<<<<<<< HEAD
import freechips.rocketchip.config.{Parameters, Config, Field, View}
import freechips.rocketchip.subsystem.{RocketTilesKey}
import freechips.rocketchip.tile.{XLen, TileParams}
import freechips.rocketchip.config.{Parameters, Field}
import freechips.rocketchip.system.{TestGeneration, RegressionTestSuite, RocketTestSuite}

import boom.common.{BoomTilesKey}
=======
import freechips.rocketchip.subsystem._
import freechips.rocketchip.tile.{XLen}
import freechips.rocketchip.config.{Parameters}
import freechips.rocketchip.system.{TestGeneration, RegressionTestSuite, RocketTestSuite}

import boom.common.{BoomTileAttachParams}
import ariane.{ArianeTileAttachParams}
>>>>>>> 84e672ca

/**
 * A set of pre-chosen regression tests
 */
object RegressionTestSuites
{
  val rv64RegrTestNames = LinkedHashSet(
    "rv64ud-v-fcvt",
    "rv64ud-p-fdiv",
    "rv64ud-v-fadd",
    "rv64uf-v-fadd",
    "rv64um-v-mul",
    "rv64mi-p-breakpoint",
    "rv64uc-v-rvc",
    "rv64ud-v-structural",
    "rv64si-p-wfi",
    "rv64um-v-divw",
    "rv64ua-v-lrsc",
    "rv64ui-v-fence_i",
    "rv64ud-v-fcvt_w",
    "rv64uf-v-fmin",
    "rv64ui-v-sb",
    "rv64ua-v-amomax_d",
    "rv64ud-v-move",
    "rv64ud-v-fclass",
    "rv64ua-v-amoand_d",
    "rv64ua-v-amoxor_d",
    "rv64si-p-sbreak",
    "rv64ud-v-fmadd",
    "rv64uf-v-ldst",
    "rv64um-v-mulh",
    "rv64si-p-dirty")

  val rv32RegrTestNames = LinkedHashSet(
    "rv32mi-p-ma_addr",
    "rv32mi-p-csr",
    "rv32ui-p-sh",
    "rv32ui-p-lh",
    "rv32uc-p-rvc",
    "rv32mi-p-sbreak",
    "rv32ui-p-sll")
}

/**
 * Helper functions to add BOOM or Rocket tests
 */
class TestSuiteHelper
{
  import freechips.rocketchip.system.DefaultTestSuites._
  import RegressionTestSuites._
  val suites = collection.mutable.ListMap[String, RocketTestSuite]()
  def addSuite(s: RocketTestSuite) { suites += (s.makeTargetName -> s) }
  def addSuites(s: Seq[RocketTestSuite]) { s.foreach(addSuite) }

  /**
  * Add generic tests (asm, bmark, regression) for all cores.
  */
  def addGenericTestSuites(tiles: Seq[TileParams])(implicit p: Parameters) = {
    val xlen = p(XLen)
<<<<<<< HEAD
    tiles.find(_.hartId == 0).map { tileParams =>
      val coreParams = tileParams.core
      val vm = coreParams.useVM
      val env = if (vm) List("p","v") else List("p")
      coreParams.fpu foreach { case cfg =>
        if (xlen == 32) {
          addSuites(env.map(rv32uf))
          if (cfg.fLen >= 64)
            addSuites(env.map(rv32ud))
        } else {
          addSuite(rv32udBenchmarks)
          addSuites(env.map(rv64uf))
          if (cfg.fLen >= 64)
            addSuites(env.map(rv64ud))
=======
    p(TilesLocated(InSubsystem)).find(_.tileParams.hartId == 0).map {
      case tp: BoomTileAttachParams => {
        val tileParams = tp.tileParams
        val coreParams = tileParams.core
        val vm = coreParams.useVM
        val env = if (vm) List("p","v") else List("p")
        coreParams.fpu foreach { case cfg =>
          if (xlen == 32) {
            addSuites(env.map(rv32uf))
            if (cfg.fLen >= 64) {
              addSuites(env.map(rv32ud))
            }
          } else if (cfg.fLen >= 64) {
            addSuites(env.map(rv64ud))
            addSuites(env.map(rv64uf))
            addSuite(rv32udBenchmarks)
          }
        }
        if (coreParams.useAtomics) {
          if (tileParams.dcache.flatMap(_.scratch).isEmpty) {
            addSuites(env.map(if (xlen == 64) rv64ua else rv32ua))
          } else {
            addSuites(env.map(if (xlen == 64) rv64uaSansLRSC else rv32uaSansLRSC))
          }
        }
        if (coreParams.useCompressed) addSuites(env.map(if (xlen == 64) rv64uc else rv32uc))
        val (rvi, rvu) =
          if (xlen == 64) ((if (vm) rv64i else rv64pi), rv64u)
          else            ((if (vm) rv32i else rv32pi), rv32u)

        addSuites(rvi.map(_("p")))
        addSuites(rvu.map(_("p")))
        addSuites((if (vm) List("v") else List()).flatMap(env => rvu.map(_(env))))
        addSuite(benchmarks)
        addSuite(new RegressionTestSuite(if (xlen == 64) rv64RegrTestNames else rv32RegrTestNames))
      }
      case _ =>
    }
  }

  /**
  * Add Rocket tests (asm, bmark, regression)
  */
  def addRocketTestSuites(implicit p: Parameters) = {
    val xlen = p(XLen)
    p(TilesLocated(InSubsystem)).find(_.tileParams.hartId == 0).map {
      case tp: RocketTileAttachParams => {
        val tileParams = tp.tileParams
        val coreParams = tileParams.core
        val vm = coreParams.useVM
        val env = if (vm) List("p","v") else List("p")
        coreParams.fpu foreach { case cfg =>
          if (xlen == 32) {
            addSuites(env.map(rv32uf))
            if (cfg.fLen >= 64)
              addSuites(env.map(rv32ud))
          } else {
            addSuite(rv32udBenchmarks)
            addSuites(env.map(rv64uf))
            if (cfg.fLen >= 64)
              addSuites(env.map(rv64ud))
          }
>>>>>>> 84e672ca
        }
        if (coreParams.useAtomics) {
          if (tileParams.dcache.flatMap(_.scratch).isEmpty)
            addSuites(env.map(if (xlen == 64) rv64ua else rv32ua))
          else
            addSuites(env.map(if (xlen == 64) rv64uaSansLRSC else rv32uaSansLRSC))
        }
        if (coreParams.useCompressed) addSuites(env.map(if (xlen == 64) rv64uc else rv32uc))
        val (rvi, rvu) =
          if (xlen == 64) ((if (vm) rv64i else rv64pi), rv64u)
          else            ((if (vm) rv32i else rv32pi), rv32u)

<<<<<<< HEAD
      addSuites(rvi.map(_("p")))
      addSuites(rvu.map(_("p")))
      addSuites((if (vm) List("v") else List()).flatMap(env => rvu.map(_(env))))
      addSuite(benchmarks)
      addSuite(new RegressionTestSuite(if (xlen == 64) rv64RegrTestNames else rv32RegrTestNames))
=======
        addSuites(rvi.map(_("p")))
        addSuites((if (vm) List("v") else List()).flatMap(env => rvu.map(_(env))))
        addSuite(benchmarks)
        addSuite(new RegressionTestSuite(if (xlen == 64) rv64RegrTestNames else rv32RegrTestNames))
      }
      case _ =>
>>>>>>> 84e672ca
    }
  }
}

<<<<<<< HEAD
/**
 * Config key of custom test suite.
 */
case object TestSuitesKey extends Field[(Seq[TileParams], TestSuiteHelper, Parameters) => Unit]((tiles, helper, p) => helper.addGenericTestSuites(tiles)(p))

/**
  * Config fragment to add custom test suite factory function.
  *
  * @param suiteFactory Test suite factory function. It takes a list of TileParams to be instantiated and the test suite helper.
  */
class WithTestSuite(suiteFactory: (Seq[TileParams], TestSuiteHelper, Parameters) => Unit) extends Config((site, here, up) => {
  case TestSuitesKey => suiteFactory
})
=======
  /**
  * Add Ariane tests (asm, bmark, regression)
  */
  def addArianeTestSuites(implicit p: Parameters) = {
    val xlen = p(XLen)
    p(TilesLocated(InSubsystem)).find(_.tileParams.hartId == 0).map {
      case tp: ArianeTileAttachParams => {
        val tileParams = tp.tileParams
        val coreParams = tileParams.core
        val vm = coreParams.useVM
        val env = if (vm) List("p","v") else List("p")
        coreParams.fpu foreach { case cfg =>
          if (xlen == 32) {
            addSuites(env.map(rv32uf))
            if (cfg.fLen >= 64)
              addSuites(env.map(rv32ud))
          } else {
            addSuite(rv32udBenchmarks)
            addSuites(env.map(rv64uf))
            if (cfg.fLen >= 64)
              addSuites(env.map(rv64ud))
          }
        }
        if (coreParams.useAtomics) {
          if (tileParams.dcache.flatMap(_.scratch).isEmpty)
            addSuites(env.map(if (xlen == 64) rv64ua else rv32ua))
          else
            addSuites(env.map(if (xlen == 64) rv64uaSansLRSC else rv32uaSansLRSC))
        }
        if (coreParams.useCompressed) addSuites(env.map(if (xlen == 64) rv64uc else rv32uc))
        val (rvi, rvu) =
          if (xlen == 64) ((if (vm) rv64i else rv64pi), rv64u)
          else            ((if (vm) rv32i else rv32pi), rv32u)

        addSuites(rvi.map(_("p")))
        addSuites((if (vm) List("v") else List()).flatMap(env => rvu.map(_(env))))
        addSuite(benchmarks)
        addSuite(new RegressionTestSuite(if (xlen == 64) rv64RegrTestNames else rv32RegrTestNames))
      }
      case _ =>
    }
  }
}
>>>>>>> 84e672ca
<|MERGE_RESOLUTION|>--- conflicted
+++ resolved
@@ -2,15 +2,6 @@
 
 import scala.collection.mutable.{LinkedHashSet}
 
-<<<<<<< HEAD
-import freechips.rocketchip.config.{Parameters, Config, Field, View}
-import freechips.rocketchip.subsystem.{RocketTilesKey}
-import freechips.rocketchip.tile.{XLen, TileParams}
-import freechips.rocketchip.config.{Parameters, Field}
-import freechips.rocketchip.system.{TestGeneration, RegressionTestSuite, RocketTestSuite}
-
-import boom.common.{BoomTilesKey}
-=======
 import freechips.rocketchip.subsystem._
 import freechips.rocketchip.tile.{XLen}
 import freechips.rocketchip.config.{Parameters}
@@ -18,7 +9,6 @@
 
 import boom.common.{BoomTileAttachParams}
 import ariane.{ArianeTileAttachParams}
->>>>>>> 84e672ca
 
 /**
  * A set of pre-chosen regression tests
@@ -78,7 +68,6 @@
   */
   def addGenericTestSuites(tiles: Seq[TileParams])(implicit p: Parameters) = {
     val xlen = p(XLen)
-<<<<<<< HEAD
     tiles.find(_.hartId == 0).map { tileParams =>
       val coreParams = tileParams.core
       val vm = coreParams.useVM
@@ -93,70 +82,6 @@
           addSuites(env.map(rv64uf))
           if (cfg.fLen >= 64)
             addSuites(env.map(rv64ud))
-=======
-    p(TilesLocated(InSubsystem)).find(_.tileParams.hartId == 0).map {
-      case tp: BoomTileAttachParams => {
-        val tileParams = tp.tileParams
-        val coreParams = tileParams.core
-        val vm = coreParams.useVM
-        val env = if (vm) List("p","v") else List("p")
-        coreParams.fpu foreach { case cfg =>
-          if (xlen == 32) {
-            addSuites(env.map(rv32uf))
-            if (cfg.fLen >= 64) {
-              addSuites(env.map(rv32ud))
-            }
-          } else if (cfg.fLen >= 64) {
-            addSuites(env.map(rv64ud))
-            addSuites(env.map(rv64uf))
-            addSuite(rv32udBenchmarks)
-          }
-        }
-        if (coreParams.useAtomics) {
-          if (tileParams.dcache.flatMap(_.scratch).isEmpty) {
-            addSuites(env.map(if (xlen == 64) rv64ua else rv32ua))
-          } else {
-            addSuites(env.map(if (xlen == 64) rv64uaSansLRSC else rv32uaSansLRSC))
-          }
-        }
-        if (coreParams.useCompressed) addSuites(env.map(if (xlen == 64) rv64uc else rv32uc))
-        val (rvi, rvu) =
-          if (xlen == 64) ((if (vm) rv64i else rv64pi), rv64u)
-          else            ((if (vm) rv32i else rv32pi), rv32u)
-
-        addSuites(rvi.map(_("p")))
-        addSuites(rvu.map(_("p")))
-        addSuites((if (vm) List("v") else List()).flatMap(env => rvu.map(_(env))))
-        addSuite(benchmarks)
-        addSuite(new RegressionTestSuite(if (xlen == 64) rv64RegrTestNames else rv32RegrTestNames))
-      }
-      case _ =>
-    }
-  }
-
-  /**
-  * Add Rocket tests (asm, bmark, regression)
-  */
-  def addRocketTestSuites(implicit p: Parameters) = {
-    val xlen = p(XLen)
-    p(TilesLocated(InSubsystem)).find(_.tileParams.hartId == 0).map {
-      case tp: RocketTileAttachParams => {
-        val tileParams = tp.tileParams
-        val coreParams = tileParams.core
-        val vm = coreParams.useVM
-        val env = if (vm) List("p","v") else List("p")
-        coreParams.fpu foreach { case cfg =>
-          if (xlen == 32) {
-            addSuites(env.map(rv32uf))
-            if (cfg.fLen >= 64)
-              addSuites(env.map(rv32ud))
-          } else {
-            addSuite(rv32udBenchmarks)
-            addSuites(env.map(rv64uf))
-            if (cfg.fLen >= 64)
-              addSuites(env.map(rv64ud))
-          }
->>>>>>> 84e672ca
         }
         if (coreParams.useAtomics) {
           if (tileParams.dcache.flatMap(_.scratch).isEmpty)
@@ -169,25 +94,15 @@
           if (xlen == 64) ((if (vm) rv64i else rv64pi), rv64u)
           else            ((if (vm) rv32i else rv32pi), rv32u)
 
-<<<<<<< HEAD
       addSuites(rvi.map(_("p")))
       addSuites(rvu.map(_("p")))
       addSuites((if (vm) List("v") else List()).flatMap(env => rvu.map(_(env))))
       addSuite(benchmarks)
       addSuite(new RegressionTestSuite(if (xlen == 64) rv64RegrTestNames else rv32RegrTestNames))
-=======
-        addSuites(rvi.map(_("p")))
-        addSuites((if (vm) List("v") else List()).flatMap(env => rvu.map(_(env))))
-        addSuite(benchmarks)
-        addSuite(new RegressionTestSuite(if (xlen == 64) rv64RegrTestNames else rv32RegrTestNames))
-      }
-      case _ =>
->>>>>>> 84e672ca
     }
   }
 }
 
-<<<<<<< HEAD
 /**
  * Config key of custom test suite.
  */
@@ -201,48 +116,3 @@
 class WithTestSuite(suiteFactory: (Seq[TileParams], TestSuiteHelper, Parameters) => Unit) extends Config((site, here, up) => {
   case TestSuitesKey => suiteFactory
 })
-=======
-  /**
-  * Add Ariane tests (asm, bmark, regression)
-  */
-  def addArianeTestSuites(implicit p: Parameters) = {
-    val xlen = p(XLen)
-    p(TilesLocated(InSubsystem)).find(_.tileParams.hartId == 0).map {
-      case tp: ArianeTileAttachParams => {
-        val tileParams = tp.tileParams
-        val coreParams = tileParams.core
-        val vm = coreParams.useVM
-        val env = if (vm) List("p","v") else List("p")
-        coreParams.fpu foreach { case cfg =>
-          if (xlen == 32) {
-            addSuites(env.map(rv32uf))
-            if (cfg.fLen >= 64)
-              addSuites(env.map(rv32ud))
-          } else {
-            addSuite(rv32udBenchmarks)
-            addSuites(env.map(rv64uf))
-            if (cfg.fLen >= 64)
-              addSuites(env.map(rv64ud))
-          }
-        }
-        if (coreParams.useAtomics) {
-          if (tileParams.dcache.flatMap(_.scratch).isEmpty)
-            addSuites(env.map(if (xlen == 64) rv64ua else rv32ua))
-          else
-            addSuites(env.map(if (xlen == 64) rv64uaSansLRSC else rv32uaSansLRSC))
-        }
-        if (coreParams.useCompressed) addSuites(env.map(if (xlen == 64) rv64uc else rv32uc))
-        val (rvi, rvu) =
-          if (xlen == 64) ((if (vm) rv64i else rv64pi), rv64u)
-          else            ((if (vm) rv32i else rv32pi), rv32u)
-
-        addSuites(rvi.map(_("p")))
-        addSuites((if (vm) List("v") else List()).flatMap(env => rvu.map(_(env))))
-        addSuite(benchmarks)
-        addSuite(new RegressionTestSuite(if (xlen == 64) rv64RegrTestNames else rv32RegrTestNames))
-      }
-      case _ =>
-    }
-  }
-}
->>>>>>> 84e672ca
