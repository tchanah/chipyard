package chipyard

import chipyard.config.AbstractConfig
import chipyard.stage.phases.TargetDirKey
import freechips.rocketchip.devices.tilelink.BootROMLocated
import freechips.rocketchip.resources.BigIntHexContext
import freechips.rocketchip.subsystem._
import org.chipsalliance.cde.config.Config
import radiance.subsystem.RadianceGemminiDataType

class WithRadBootROM(address: BigInt = 0x10000, size: Int = 0x10000, hang: BigInt = 0x10100) extends Config((site, here, up) => {
  case BootROMLocated(x) => up(BootROMLocated(x))
    .map(_.copy(
      address = address,
      size = size,
      hang = hang,
      contentFileName = s"${site(TargetDirKey)}/bootrom.radiance.rv32.img"
    ))
})

// ----------------
// Radiance Configs
// ----------------

// aliases for virgo
class VirgoConfig extends RadianceClusterConfig
class VirgoFP16Config extends RadianceFP16ClusterConfig
class VirgoHopperConfig extends Radiance4CFP16ClusterConfig
class VirgoFlashConfig extends RadianceClusterConfig
class VirgoSynConfig extends RadianceClusterSynConfig
class VirgoFP16SynConfig extends RadianceFP16ClusterSynConfig
class VirgoHopperSynConfig extends Radiance4CFP16ClusterSynConfig

class RadianceBaseConfig extends Config(
  // NOTE: when changing these, remember to change NUM_CORES/THREADS/WARPS in
  // the verilog source as well!
  new radiance.subsystem.WithSimtConfig(nWarps = 8, nCoreLanes = 8, nMemLanes = 8, nSrcIds = 32) ++
  new chipyard.config.WithSystemBusWidth(bitWidth = 256) ++
  new WithExtMemSize(BigInt("80000000", 16)) ++
  new WithRadBootROM() ++
  new chipyard.iobinders.WithCeasePunchThrough ++
  new radiance.subsystem.WithRadianceSimParams(true) ++
  new WithCacheBlockBytes(64) ++
  new freechips.rocketchip.subsystem.WithNMemoryChannels(2) ++
  new freechips.rocketchip.subsystem.WithEdgeDataBits(256) ++

  new chipyard.config.WithPeripheryBusFrequency(400.0) ++
  new chipyard.config.WithMemoryBusFrequency(400.0) ++
  new chipyard.config.WithControlBusFrequency(400.0) ++
  new chipyard.config.WithSystemBusFrequency(400.0) ++
  new chipyard.config.WithFrontBusFrequency(400.0) ++
  new chipyard.config.WithOffchipBusFrequency(400.0) ++
  new AbstractConfig)

class RadianceFP16ClusterConfig extends Config(
  new radiance.subsystem.WithRadianceGemmini(location = InCluster(0), dim = 16, accSizeInKB = 32, tileSize = (8, 4, 8), dataType = RadianceGemminiDataType.FP16) ++
  new radiance.subsystem.WithRadianceCores(8, location = InCluster(0), tensorCoreFP16 = true, tensorCoreDecoupled = false, useVxCache = false) ++
  new radiance.subsystem.WithRadianceSharedMem(address = x"ff000000", size = 128 << 10, numBanks = 4, numWords = 16) ++
  new radiance.subsystem.WithCoalescer(nNewSrcIds = 16) ++
  new radiance.subsystem.WithVortexL1Banks(nBanks = 8) ++
  new radiance.subsystem.WithRadianceCluster(0) ++
  new RadianceBaseConfig)

class Radiance8B8WFP16ClusterConfig extends Config(
  new radiance.subsystem.WithRadianceGemmini(location = InCluster(0), dim = 16, accSizeInKB = 32, tileSize = (8, 4, 8), dataType = RadianceGemminiDataType.FP16) ++
  new radiance.subsystem.WithRadianceCores(8, location = InCluster(0), tensorCoreFP16 = true, tensorCoreDecoupled = false, useVxCache = false) ++
  new radiance.subsystem.WithRadianceSharedMem(address = x"ff000000", size = 128 << 10, numBanks = 8, numWords = 8) ++
  new radiance.subsystem.WithCoalescer(nNewSrcIds = 16) ++
  new radiance.subsystem.WithVortexL1Banks(nBanks = 8) ++
  new radiance.subsystem.WithRadianceCluster(0) ++
  new RadianceBaseConfig)

class Radiance4CFP16ClusterConfig extends Config(
  new radiance.subsystem.WithRadianceGemmini(location = InCluster(0), dim = 16, accSizeInKB = 32, tileSize = (8, 4, 8), dataType = RadianceGemminiDataType.FP16) ++
  new radiance.subsystem.WithRadianceCores(4, location = InCluster(0), tensorCoreFP16 = true, tensorCoreDecoupled = true, useVxCache = false) ++
  // new radiance.subsystem.WithRadianceSharedMem(address = x"ff000000", size = 128 << 10, numBanks = 4, numWords = 16,
  //                                              memType = radiance.subsystem.TwoReadOneWrite,
  //                                              serializeUnaligned = radiance.subsystem.CoreSerialized) ++
  // NOTE: Hopper Tensor Core does not work with 16-word config due to the
  // address alignment requirement
  new radiance.subsystem.WithRadianceSharedMem(address = x"ff000000", size = 128 << 10, numBanks = 4, numWords = 8) ++
  new radiance.subsystem.WithCoalescer(nNewSrcIds = 16) ++
  new radiance.subsystem.WithVortexL1Banks(nBanks = 8) ++
  new radiance.subsystem.WithRadianceCluster(0) ++
  new RadianceBaseConfig)

class RadianceClusterConfig extends Config(
  // important to keep gemmini tile before RadianceCores to ensure radiance tile id is 0-indexed
  new radiance.subsystem.WithRadianceGemmini(location = InCluster(0), dim = 8, accSizeInKB = 16, tileSize = 8) ++
  new radiance.subsystem.WithRadianceCores(4, location = InCluster(0), tensorCoreFP16 = false, tensorCoreDecoupled = false, useVxCache = false) ++
  // new radiance.subsystem.WithRadianceFrameBuffer(x"ff018000", 16, 0x8000, x"ff011000", "fb0") ++
  new radiance.subsystem.WithRadianceSharedMem(address = x"ff000000", size = 256 << 10/*KBytes*/, numBanks = 8, numWords = 8,
                                               // memType = radiance.subsystem.TwoReadOneWrite,
<<<<<<< HEAD
                                               serializeUnaligned = radiance.subsystem.CoreSerialized) ++
=======
                                               serializeUnaligned = radiance.subsystem.CoreSerialized,
                                               ) ++
>>>>>>> 48199b04
  new radiance.subsystem.WithCoalescer(nNewSrcIds = 16) ++
  new radiance.subsystem.WithVortexL1Banks(nBanks = 8) ++
  new radiance.subsystem.WithRadianceCluster(0) ++
  new RadianceBaseConfig)

class RadianceClusterSmem16KConfig extends Config(
  new radiance.subsystem.WithRadianceGemmini(location = InCluster(0), dim = 8, accSizeInKB = 4, tileSize = 4) ++
  new radiance.subsystem.WithRadianceCores(4, location = InCluster(0), useVxCache = false) ++
  new radiance.subsystem.WithRadianceSharedMem(address = x"ff000000", size = 16 << 10/*KBytes*/, numBanks = 4, numWords = 8) ++ // serializeUnaligned: false
  new radiance.subsystem.WithCoalescer(nNewSrcIds = 16) ++
  new radiance.subsystem.WithVortexL1Banks(nBanks = 8)++
  new radiance.subsystem.WithRadianceCluster(0) ++
  new RadianceBaseConfig)

class RadianceTwoClustersSmem16KConfig extends Config(
  new radiance.subsystem.WithRadianceGemmini(location = InCluster(0), dim = 8, accSizeInKB = 4, tileSize = 4) ++
  new radiance.subsystem.WithRadianceCores(2, location = InCluster(0), useVxCache = false) ++
  new radiance.subsystem.WithRadianceGemmini(location = InCluster(1), dim = 8, accSizeInKB = 4, tileSize = 4) ++
  new radiance.subsystem.WithRadianceCores(2, location = InCluster(1), useVxCache = false) ++
  new radiance.subsystem.WithRadianceSharedMem(address = x"ff000000", size = 16 << 10, numBanks = 4, numWords = 8) ++
  new radiance.subsystem.WithCoalescer(nNewSrcIds = 16) ++
  new radiance.subsystem.WithVortexL1Banks(nBanks = 8)++
  new radiance.subsystem.WithRadianceCluster(0) ++
  new radiance.subsystem.WithRadianceCluster(1) ++
  new RadianceBaseConfig)

class RadianceBigLittleClusterConfig extends Config(
  new radiance.subsystem.WithRadianceGemmini(location = InCluster(0), dim = 4, accSizeInKB = 16, tileSize = 16) ++
  new radiance.subsystem.WithRadianceGemmini(location = InCluster(0), dim = 8, accSizeInKB = 16, tileSize = 8) ++
  new radiance.subsystem.WithRadianceCores(2, location = InCluster(0), useVxCache = false) ++
  new radiance.subsystem.WithRadianceSharedMem(address = x"ff000000", size = 64 << 10, numBanks = 4, numWords = 8) ++
  new radiance.subsystem.WithCoalescer(nNewSrcIds = 16) ++
  new radiance.subsystem.WithVortexL1Banks(nBanks = 8)++
  new radiance.subsystem.WithRadianceCluster(0) ++
  new RadianceBaseConfig)

class RadianceClusterSynConfig extends Config(
  new radiance.subsystem.WithRadianceSimParams(false) ++
  new RadianceClusterConfig)

class RadianceFP16ClusterSynConfig extends Config(
  new radiance.subsystem.WithRadianceSimParams(false) ++
  new RadianceFP16ClusterConfig)

class Radiance4CFP16ClusterSynConfig extends Config(
  new radiance.subsystem.WithRadianceSimParams(false) ++
    new Radiance4CFP16ClusterConfig)

class RadianceBigLittleClusterSynConfig extends Config(
  new radiance.subsystem.WithRadianceSimParams(false) ++
    new RadianceBigLittleClusterConfig)

class RadianceNoCacheConfig extends Config(
  new radiance.subsystem.WithRadianceCores(1, useVxCache = false) ++
  new radiance.subsystem.WithCoalescer(nNewSrcIds = 8) ++
  new RadianceBaseConfig)

class RadianceNoCoalConfig extends Config(
  new radiance.subsystem.WithRadianceCores(1, useVxCache = false) ++
  new radiance.subsystem.WithVortexL1Banks(nBanks = 1)++
  new RadianceBaseConfig)

class RadianceFuzzerConfig extends Config(
  new radiance.subsystem.WithFuzzerCores(1, useVxCache = false) ++
  new radiance.subsystem.WithCoalescer(nNewSrcIds = 2) ++
  new radiance.subsystem.WithSimtConfig(nMemLanes = 4, nSrcIds = 2) ++
  new chipyard.config.WithSystemBusWidth(bitWidth = 256) ++
  new chipyard.harness.WithCeaseSuccess ++
  new chipyard.iobinders.WithCeasePunchThrough ++
  new AbstractConfig)<|MERGE_RESOLUTION|>--- conflicted
+++ resolved
@@ -91,12 +91,7 @@
   // new radiance.subsystem.WithRadianceFrameBuffer(x"ff018000", 16, 0x8000, x"ff011000", "fb0") ++
   new radiance.subsystem.WithRadianceSharedMem(address = x"ff000000", size = 256 << 10/*KBytes*/, numBanks = 8, numWords = 8,
                                                // memType = radiance.subsystem.TwoReadOneWrite,
-<<<<<<< HEAD
                                                serializeUnaligned = radiance.subsystem.CoreSerialized) ++
-=======
-                                               serializeUnaligned = radiance.subsystem.CoreSerialized,
-                                               ) ++
->>>>>>> 48199b04
   new radiance.subsystem.WithCoalescer(nNewSrcIds = 16) ++
   new radiance.subsystem.WithVortexL1Banks(nBanks = 8) ++
   new radiance.subsystem.WithRadianceCluster(0) ++
