#########################################################################################
# vcs makefile
#########################################################################################

#########################################################################################
# general path variables
#########################################################################################
base_dir=$(abspath ../..)
sim_dir=$(abspath .)

#########################################################################################
# include shared variables
#########################################################################################
include $(base_dir)/variables.mk

#########################################################################################
# name of simulator (used to generate *.f arguments file)
#########################################################################################
sim_name = vcs

#########################################################################################
# vcs simulator types and rules
#########################################################################################
sim_prefix = simv
sim = $(sim_dir)/$(sim_prefix)-$(MODEL_PACKAGE)-$(CONFIG)
sim_debug = $(sim_dir)/$(sim_prefix)-$(MODEL_PACKAGE)-$(CONFIG)-debug

PERMISSIVE_ON=+permissive
PERMISSIVE_OFF=+permissive-off

WAVEFORM_FLAG=+vcdplusfile=$(sim_out_name).vpd

.PHONY: default debug
default: $(sim)
debug: $(sim_debug)

#########################################################################################
# import other necessary rules and variables
#########################################################################################
include $(base_dir)/common.mk

#########################################################################################
# vcs binary and arguments
#########################################################################################
VCS = vcs -full64 -j 8

VCS_CC_OPTS = \
	-CC "-I$(VCS_HOME)/include" \
	-CC "-I$(RISCV)/include" \
	-CC "-I$(dramsim_dir)" \
	-CC "-std=c++11" \
<<<<<<< HEAD
	-CC "-I/scratch/abejgonza/boom-work/dromajo/src" \
	/scratch/abejgonza/boom-work/dromajo/src/libdromajo_cosim.a \
=======
	$(dramsim_lib) \
>>>>>>> 73493796
	$(RISCV)/lib/libfesvr.a

VCS_NONCC_OPTS = \
	+lint=all,noVCDE,noONGS,noUI \
	-error=PCWM-L \
	-timescale=1ns/10ps \
	-quiet \
	-q \
	+rad \
	+v2k \
	+vcs+lic+wait \
	+vc+list \
	-error=noZMMCM \
	-assert svaext \
	-sverilog \
	+libext+.v \
	+incdir+$(build_dir) \
	-f $(sim_common_files) \
	$(sim_vsrcs)

VCS_DEFINES = \
	+define+VCS \
	+define+CLOCK_PERIOD=1.0 \
	+define+PRINTF_COND=$(TB).printf_cond \
	+define+STOP_COND=!$(TB).reset \
	+define+RANDOMIZE_REG_INIT \
	+define+RANDOMIZE_GARBAGE_ASSIGN \
<<<<<<< HEAD
	+define+RANDOMIZE_INVALID_ASSIGN \
	+define+RANDOMIZE_MEM_INIT \
	+define+RANDOM=0 \
	+libext+.v
=======
	+define+RANDOMIZE_INVALID_ASSIGN
>>>>>>> 73493796

VCS_OPTS = -notice -line $(VCS_CC_OPTS) $(VCS_NONCC_OPTS) $(VCS_DEFINES)

#########################################################################################
# vcs simulator rules
#########################################################################################
$(sim): $(sim_vsrcs) $(sim_common_files) $(dramsim_lib)
	rm -rf csrc && $(VCS) $(VCS_OPTS) -o $@ \
	-debug_pp

$(sim_debug): $(sim_vsrcs) $(sim_common_files) $(dramsim_lib)
	rm -rf csrc && $(VCS) $(VCS_OPTS) -o $@ \
	+define+DEBUG \
	-debug_pp

#########################################################################################
# create a vcs vpd rule
#########################################################################################
.PRECIOUS: $(output_dir)/%.vpd %.vpd
$(output_dir)/%.vpd: $(output_dir)/% $(sim_debug)
	(set -o pipefail && $(sim_debug) $(PERMISSIVE_ON) +max-cycles=$(timeout_cycles) $(SIM_FLAGS) $(VERBOSE_FLAGS) +vcdplusfile=$@ $(PERMISSIVE_OFF) $< </dev/null 2> >(spike-dasm > $<.out) | tee $<.log)

#########################################################################################
# general cleanup rule
#########################################################################################
.PHONY: clean
clean:
	rm -rf $(gen_dir) csrc $(sim_prefix)-* ucli.key vc_hdrs.h<|MERGE_RESOLUTION|>--- conflicted
+++ resolved
@@ -49,12 +49,7 @@
 	-CC "-I$(RISCV)/include" \
 	-CC "-I$(dramsim_dir)" \
 	-CC "-std=c++11" \
-<<<<<<< HEAD
-	-CC "-I/scratch/abejgonza/boom-work/dromajo/src" \
-	/scratch/abejgonza/boom-work/dromajo/src/libdromajo_cosim.a \
-=======
 	$(dramsim_lib) \
->>>>>>> 73493796
 	$(RISCV)/lib/libfesvr.a
 
 VCS_NONCC_OPTS = \
@@ -82,14 +77,7 @@
 	+define+STOP_COND=!$(TB).reset \
 	+define+RANDOMIZE_REG_INIT \
 	+define+RANDOMIZE_GARBAGE_ASSIGN \
-<<<<<<< HEAD
-	+define+RANDOMIZE_INVALID_ASSIGN \
-	+define+RANDOMIZE_MEM_INIT \
-	+define+RANDOM=0 \
-	+libext+.v
-=======
 	+define+RANDOMIZE_INVALID_ASSIGN
->>>>>>> 73493796
 
 VCS_OPTS = -notice -line $(VCS_CC_OPTS) $(VCS_NONCC_OPTS) $(VCS_DEFINES)
 
