import Tests._

val chisel6 = sys.env.get("USE_CHISEL6").isDefined
val chiselTestVersion = if (chisel6) "6.0.0" else "0.6.0"
val scalaVersionFromChisel = if (chisel6) "2.13.12" else "2.13.10"

// This gives us a nicer handle to the root project instead of using the
// implicit one
lazy val chipyardRoot = Project("chipyardRoot", file("."))

// keep chisel/firrtl specific class files, rename other conflicts
val chiselFirrtlMergeStrategy = CustomMergeStrategy.rename { dep =>
  import sbtassembly.Assembly.{Project, Library}
  val nm = dep match {
    case p: Project => p.name
    case l: Library => l.moduleCoord.name
  }
  if (Seq("firrtl", "chisel3", "chisel").contains(nm.split("_")(0))) { // split by _ to avoid checking on major/minor version
    dep.target
  } else {
    "renamed/" + dep.target
  }
}

lazy val commonSettings = Seq(
  organization := "edu.berkeley.cs",
  version := "1.6",
  scalaVersion := scalaVersionFromChisel,
  assembly / test := {},
  assembly / assemblyMergeStrategy := {
    case PathList("chisel3", "stage", xs @ _*) => chiselFirrtlMergeStrategy
    case PathList("chisel", "stage", xs @ _*) => chiselFirrtlMergeStrategy
    case PathList("firrtl", "stage", xs @ _*) => chiselFirrtlMergeStrategy
    case PathList("META-INF", _*) => MergeStrategy.discard
    // should be safe in JDK11: https://stackoverflow.com/questions/54834125/sbt-assembly-deduplicate-module-info-class
    case x if x.endsWith("module-info.class") => MergeStrategy.discard
    case x =>
      val oldStrategy = (assembly / assemblyMergeStrategy).value
      oldStrategy(x)
  },
  scalacOptions ++= Seq(
    "-deprecation",
    "-unchecked",
    "-Ytasty-reader",
    "-Ymacro-annotations"), // fix hierarchy API
  unmanagedBase := (chipyardRoot / unmanagedBase).value,
  allDependencies := {
    // drop specific maven dependencies in subprojects in favor of Chipyard's version
    val dropDeps = Seq(("edu.berkeley.cs", "rocketchip"))
    allDependencies.value.filterNot { dep =>
      dropDeps.contains((dep.organization, dep.name))
    }
  },
  libraryDependencies += "com.lihaoyi" %% "sourcecode" % "0.3.1",
  libraryDependencies += "org.scala-lang" % "scala-reflect" % scalaVersion.value,

  exportJars := true,
  resolvers ++= Seq(
    Resolver.sonatypeRepo("snapshots"),
    Resolver.sonatypeRepo("releases"),
    Resolver.mavenLocal))

val rocketChipDir = file("generators/rocket-chip")

lazy val firesimAsLibrary = sys.env.get("FIRESIM_STANDALONE") == None
lazy val firesimDir = if (firesimAsLibrary) {
  file("sims/firesim/sim/")
} else {
  file("../../sim")
}

/**
  * It has been a struggle for us to override settings in subprojects.
  * An example would be adding a dependency to rocketchip on midas's targetutils library,
  * or replacing dsptools's maven dependency on chisel with the local chisel project.
  *
  * This function works around this by specifying the project's root at src/ and overriding
  * scalaSource and resourceDirectory.
  */
def freshProject(name: String, dir: File): Project = {
  Project(id = name, base = dir / "src")
    .settings(
      Compile / scalaSource := baseDirectory.value / "main" / "scala",
      Compile / resourceDirectory := baseDirectory.value / "main" / "resources"
    )
}

// Fork each scala test for now, to work around persistent mutable state
// in Rocket-Chip based generators
def isolateAllTests(tests: Seq[TestDefinition]) = tests map { test =>
  val options = ForkOptions()
  new Group(test.name, Seq(test), SubProcess(options))
} toSeq


lazy val chisel6Settings = Seq(
  libraryDependencies ++= Seq("org.chipsalliance" %% "chisel" % "6.0.0"),
  addCompilerPlugin("org.chipsalliance" % "chisel-plugin" % "6.0.0" cross CrossVersion.full)
)
lazy val chisel3Settings = Seq(
  libraryDependencies ++= Seq("edu.berkeley.cs" %% "chisel3" % "3.6.0"),
  addCompilerPlugin("edu.berkeley.cs" % "chisel3-plugin" % "3.6.0" cross CrossVersion.full)
)

lazy val chiselSettings = (if (chisel6) chisel6Settings else chisel3Settings) ++ Seq(
  libraryDependencies ++= Seq(
    "org.apache.commons" % "commons-lang3" % "3.12.0",
    "org.apache.commons" % "commons-text" % "1.9"
  )
)


// Subproject definitions begin

// -- Rocket Chip --

lazy val hardfloat = freshProject("hardfloat", file("generators/hardfloat/hardfloat"))
  .settings(chiselSettings)
  .settings(commonSettings)
  .dependsOn(if (chisel6) midasStandaloneTargetUtils else midasTargetUtils)
  .settings(
    libraryDependencies ++= Seq(
      "org.scalatest" %% "scalatest" % "3.2.0" % "test"
    )
  )

lazy val rocketMacros  = (project in rocketChipDir / "macros")
  .settings(commonSettings)
  .settings(
    libraryDependencies ++= Seq(
    )
  )

lazy val diplomacy = freshProject("diplomacy", file("generators/diplomacy/diplomacy"))
  .dependsOn(cde)
  .settings(commonSettings)
  .settings(chiselSettings)
  .settings(Compile / scalaSource := baseDirectory.value / "diplomacy")

lazy val rocketchip = freshProject("rocketchip", rocketChipDir)
  .dependsOn(hardfloat, rocketMacros, diplomacy, cde)
  .settings(commonSettings)
  .settings(chiselSettings)
  .settings(
    libraryDependencies ++= Seq(
      "com.lihaoyi" %% "mainargs" % "0.5.0",
      "org.json4s" %% "json4s-jackson" % "4.0.5",
      "org.scalatest" %% "scalatest" % "3.2.0" % "test",
      "org.scala-graph" %% "graph-core" % "1.13.5"
    )
  )
lazy val rocketLibDeps = (rocketchip / Keys.libraryDependencies)


// -- Chipyard-managed External Projects --

// Contains annotations & firrtl passes you may wish to use in rocket-chip without
// introducing a circular dependency between RC and MIDAS
lazy val midasTargetUtils = (project in file ("sims/firesim/sim/midas/targetutils"))
  .settings(commonSettings)
  .settings(chiselSettings)
lazy val midasStandaloneTargetUtils = (project in file("tools/midas-targetutils"))
  .settings(commonSettings)
  .settings(chiselSettings)

lazy val testchipip = (project in file("generators/testchipip"))
  .dependsOn(rocketchip, rocketchip_blocks)
  .settings(libraryDependencies ++= rocketLibDeps.value)
  .settings(commonSettings)

lazy val firrtl2 = freshProject("firrtl2", file("./tools/firrtl2"))
  .enablePlugins(BuildInfoPlugin)
  .enablePlugins(Antlr4Plugin)
  .settings(commonSettings)
  .settings(
    sourceDirectory := file("./tools/firrtl2/src"),
    scalacOptions ++= Seq(
      "-language:reflectiveCalls",
      "-language:existentials",
      "-language:implicitConversions"),
    libraryDependencies ++= Seq(
      "org.scalatest" %% "scalatest" % "3.2.14" % "test",
      "org.scalatestplus" %% "scalacheck-1-15" % "3.2.11.0" % "test",
      "com.github.scopt" %% "scopt" % "4.1.0",
      "org.json4s" %% "json4s-native" % "4.1.0-M4",
      "org.apache.commons" % "commons-text" % "1.10.0",
      "com.lihaoyi" %% "os-lib" % "0.8.1",
      "org.scala-lang.modules" %% "scala-parallel-collections" % "1.0.4"),
    Antlr4 / antlr4GenVisitor := true,
    Antlr4 / antlr4GenListener := true,
    Antlr4 / antlr4PackageName := Option("firrtl2.antlr"),
    Antlr4 / antlr4Version := "4.9.3",
    Antlr4 / javaSource := (Compile / sourceManaged).value,
    buildInfoPackage := "firrtl2",
    buildInfoUsePackageAsPath := true,
    buildInfoKeys := Seq[BuildInfoKey](buildInfoPackage, version, scalaVersion, sbtVersion)
  )

lazy val firrtl2_bridge = freshProject("firrtl2_bridge", file("./tools/firrtl2/bridge"))
  .dependsOn(firrtl2)
  .settings(commonSettings)
  .settings(chiselSettings)

val stageDir = if (chisel6) "tools/stage/src/main/scala" else "tools/stage-chisel3/src/main/scala"
lazy val chipyard = (project in file("generators/chipyard"))
  .dependsOn(testchipip, rocketchip, boom, rocketchip_blocks, rocketchip_inclusive_cache,
    dsptools, rocket_dsp_utils,
    gemmini, icenet, tracegen, cva6, nvdla, sodor, ibex, fft_generator,
<<<<<<< HEAD
    constellation, mempress, barf, shuttle, caliptra_aes, firrtl2_bridge)
=======
    constellation, mempress, barf, shuttle, caliptra_aes, rerocc)
>>>>>>> 7f5b6a96
  .settings(libraryDependencies ++= rocketLibDeps.value)
  .settings(
    libraryDependencies ++= Seq(
      "org.reflections" % "reflections" % "0.10.2"
    )
  )
  .settings(commonSettings)
  .settings(Compile / unmanagedSourceDirectories += file(stageDir))

lazy val mempress = (project in file("generators/mempress"))
  .dependsOn(rocketchip)
  .settings(libraryDependencies ++= rocketLibDeps.value)
  .settings(commonSettings)

lazy val barf = (project in file("generators/bar-fetchers"))
  .dependsOn(rocketchip)
  .settings(libraryDependencies ++= rocketLibDeps.value)
  .settings(commonSettings)

lazy val constellation = (project in file("generators/constellation"))
  .dependsOn(rocketchip)
  .settings(libraryDependencies ++= rocketLibDeps.value)
  .settings(commonSettings)

lazy val fft_generator = (project in file("generators/fft-generator"))
  .dependsOn(rocketchip, rocket_dsp_utils)
  .settings(libraryDependencies ++= rocketLibDeps.value)
  .settings(commonSettings)

lazy val tracegen = (project in file("generators/tracegen"))
  .dependsOn(testchipip, rocketchip, rocketchip_inclusive_cache, boom)
  .settings(libraryDependencies ++= rocketLibDeps.value)
  .settings(commonSettings)

lazy val icenet = (project in file("generators/icenet"))
  .dependsOn(rocketchip)
  .settings(libraryDependencies ++= rocketLibDeps.value)
  .settings(commonSettings)

lazy val boom = freshProject("boom", file("generators/boom"))
  .dependsOn(rocketchip)
  .settings(libraryDependencies ++= rocketLibDeps.value)
  .settings(commonSettings)

lazy val shuttle = (project in file("generators/shuttle"))
  .dependsOn(rocketchip)
  .settings(libraryDependencies ++= rocketLibDeps.value)
  .settings(commonSettings)

lazy val cva6 = (project in file("generators/cva6"))
  .dependsOn(rocketchip)
  .settings(libraryDependencies ++= rocketLibDeps.value)
  .settings(commonSettings)

lazy val ibex = (project in file("generators/ibex"))
  .dependsOn(rocketchip)
  .settings(libraryDependencies ++= rocketLibDeps.value)
  .settings(commonSettings)

lazy val sodor = (project in file("generators/riscv-sodor"))
  .dependsOn(rocketchip)
  .settings(libraryDependencies ++= rocketLibDeps.value)
  .settings(commonSettings)

lazy val gemmini = freshProject("gemmini", file("generators/gemmini"))
  .dependsOn(rocketchip)
  .settings(libraryDependencies ++= rocketLibDeps.value)
  .settings(commonSettings)

lazy val nvdla = (project in file("generators/nvdla"))
  .dependsOn(rocketchip)
  .settings(libraryDependencies ++= rocketLibDeps.value)
  .settings(commonSettings)

lazy val caliptra_aes = (project in file("generators/caliptra-aes-acc"))
  .dependsOn(rocketchip, rocc_acc_utils, testchipip)
  .settings(libraryDependencies ++= rocketLibDeps.value)
  .settings(commonSettings)

lazy val rerocc = (project in file("generators/rerocc"))
  .dependsOn(rocketchip, constellation, boom)
  .settings(libraryDependencies ++= rocketLibDeps.value)
  .settings(commonSettings)

lazy val rocc_acc_utils = (project in file("generators/rocc-acc-utils"))
  .dependsOn(rocketchip)
  .settings(libraryDependencies ++= rocketLibDeps.value)
  .settings(commonSettings)

lazy val tapeout = (project in file("./tools/tapeout/"))
  .settings(chisel3Settings) // stuck on chisel3 and SFC
  .settings(commonSettings)
  .settings(scalaVersion := "2.13.10") // stuck on chisel3 2.13.10
  .settings(libraryDependencies ++= Seq("com.typesafe.play" %% "play-json" % "2.9.2"))

val fixedpointDir = if (chisel6) "./tools/fixedpoint" else "./tools/fixedpoint-chisel3"
lazy val fixedpoint = freshProject("fixedpoint", file(fixedpointDir))
  .settings(chiselSettings)
  .settings(commonSettings)

val dsptoolsDir = if (chisel6) "./tools/dsptools" else "./tools/dsptools-chisel3"
lazy val dsptools = freshProject("dsptools", file(dsptoolsDir))
  .dependsOn(fixedpoint)
  .settings(
    chiselSettings,
    commonSettings,
    libraryDependencies ++= Seq(
      "edu.berkeley.cs" %% "chiseltest" % chiselTestVersion,
      "org.scalatest" %% "scalatest" % "3.2.+" % "test",
      "org.typelevel" %% "spire" % "0.18.0",
      "org.scalanlp" %% "breeze" % "2.1.0",
      "junit" % "junit" % "4.13" % "test",
      "org.scalacheck" %% "scalacheck" % "1.14.3" % "test",
  ))

lazy val cde = (project in file("tools/cde"))
  .settings(commonSettings)
  .settings(Compile / scalaSource := baseDirectory.value / "cde/src/chipsalliance/rocketchip")

lazy val rocket_dsp_utils = freshProject("rocket-dsp-utils", file("./tools/rocket-dsp-utils"))
  .dependsOn(rocketchip, cde, dsptools)
  .settings(libraryDependencies ++= rocketLibDeps.value)
  .settings(commonSettings)

lazy val rocketchip_blocks = (project in file("generators/rocket-chip-blocks"))
  .dependsOn(rocketchip)
  .settings(libraryDependencies ++= rocketLibDeps.value)
  .settings(commonSettings)

lazy val rocketchip_inclusive_cache = (project in file("generators/rocket-chip-inclusive-cache"))
  .settings(
    commonSettings,
    Compile / scalaSource := baseDirectory.value / "design/craft")
  .dependsOn(rocketchip)
  .settings(libraryDependencies ++= rocketLibDeps.value)

// Library components of FireSim
lazy val midas      = (project in file ("sims/firesim/sim/midas"))
  .dependsOn(rocketchip, midasTargetUtils)
  .settings(libraryDependencies ++= Seq(
     "org.scalatestplus" %% "scalacheck-1-14" % "3.1.3.0" % "test"))
  .settings(commonSettings)
  .settings(chiselSettings)

lazy val firesimLib = (project in file("sims/firesim/sim/firesim-lib"))
  .dependsOn(midas, icenet, testchipip, rocketchip_blocks)
  .settings(commonSettings)
  .settings(chiselSettings)

lazy val firechip = (project in file("generators/firechip"))
  .dependsOn(chipyard, midasTargetUtils, midas, firesimLib % "test->test;compile->compile")
  .settings(
    chiselSettings,
    commonSettings,
    Test / testGrouping := isolateAllTests( (Test / definedTests).value ),
    Test / testOptions += Tests.Argument("-oF")
  )
lazy val fpga_shells = (project in file("./fpga/fpga-shells"))
  .dependsOn(rocketchip, rocketchip_blocks)
  .settings(libraryDependencies ++= rocketLibDeps.value)
  .settings(commonSettings)

lazy val chipyard_fpga = (project in file("./fpga"))
  .dependsOn(chipyard, fpga_shells)
  .settings(commonSettings)<|MERGE_RESOLUTION|>--- conflicted
+++ resolved
@@ -206,11 +206,8 @@
   .dependsOn(testchipip, rocketchip, boom, rocketchip_blocks, rocketchip_inclusive_cache,
     dsptools, rocket_dsp_utils,
     gemmini, icenet, tracegen, cva6, nvdla, sodor, ibex, fft_generator,
-<<<<<<< HEAD
-    constellation, mempress, barf, shuttle, caliptra_aes, firrtl2_bridge)
-=======
-    constellation, mempress, barf, shuttle, caliptra_aes, rerocc)
->>>>>>> 7f5b6a96
+    constellation, mempress, barf, shuttle, caliptra_aes, rerocc,
+    firrtl2_bridge)
   .settings(libraryDependencies ++= rocketLibDeps.value)
   .settings(
     libraryDependencies ++= Seq(
